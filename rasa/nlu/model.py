import copy
import datetime
import logging
import os
from typing import Any
from typing import Dict
from typing import List
from typing import Optional
from typing import Text

import rasa.nlu
from rasa.constants import MINIMUM_COMPATIBLE_VERSION
from rasa.nlu import components, utils, constants
from rasa.nlu.components import Component, ComponentBuilder
from rasa.nlu.config import (
    RasaNLUModelConfig,
    component_config_from_pipeline,
    make_path_absolute,
)
from rasa.nlu.persistor import Persistor
from rasa.nlu.training_data import TrainingData, Message
from rasa.nlu.utils import create_dir, write_json_to_file

logger = logging.getLogger(__name__)


class InvalidProjectError(Exception):
    """Raised when a model failed to load.

    Attributes:
        message -- explanation of why the model is invalid
    """

    def __init__(self, message):
        self.message = message

    def __str__(self):
        return self.message


class UnsupportedModelError(Exception):
    """Raised when a model is too old to be loaded.

    Attributes:
        message -- explanation of why the model is invalid
    """

    def __init__(self, message):
        self.message = message

    def __str__(self):
        return self.message


class Metadata(object):
    """Captures all information about a model to load and prepare it."""

    @staticmethod
    def load(model_dir: Text):
        """Loads the metadata from a models directory.

        Args:
            model_dir: the directory where the model is saved.
        Returns:
            Metadata: A metadata object describing the model
        """
        try:
            metadata_file = os.path.join(model_dir, "metadata.json")
            data = utils.read_json_file(metadata_file)
            return Metadata(data, model_dir)
        except Exception as e:
            abspath = os.path.abspath(os.path.join(model_dir, "metadata.json"))
            raise InvalidProjectError(
                "Failed to load model metadata from '{}'. {}".format(abspath, e)
            )

    def __init__(self, metadata: Dict[Text, Any], model_dir: Optional[Text]):

        self.metadata = metadata
        self.model_dir = model_dir

    def get(self, property_name, default=None):
        return self.metadata.get(property_name, default)

    @property
    def component_classes(self):
        if self.get("pipeline"):
            return [c.get("class") for c in self.get("pipeline", [])]
        else:
            return []

    @property
    def number_of_components(self):
        return len(self.get("pipeline", []))

    def for_component(self, index, defaults=None):
        return component_config_from_pipeline(index, self.get("pipeline", []), defaults)

    @property
    def language(self) -> Optional[Text]:
        """Language of the underlying model"""

        return self.get("language")

    def persist(self, model_dir: Text):
        """Persists the metadata of a model to a given directory."""

        metadata = self.metadata.copy()

        metadata.update(
            {
                "trained_at": datetime.datetime.now().strftime("%Y%m%d-%H%M%S"),
                "rasa_version": rasa.__version__,
            }
        )

        filename = os.path.join(model_dir, "metadata.json")
        write_json_to_file(filename, metadata, indent=4)


class Trainer(object):
    """Trainer will load the data and train all components.

    Requires a pipeline specification and configuration to use for
    the training."""

    # Officially supported languages (others might be used, but might fail)
    SUPPORTED_LANGUAGES = ["de", "en"]

    def __init__(
        self,
        cfg: RasaNLUModelConfig,
        component_builder: Optional[ComponentBuilder] = None,
        skip_validation: bool = False,
    ):

        self.config = cfg
        self.skip_validation = skip_validation
        self.training_data = None
        # type: Optional[TrainingData]

        if component_builder is None:
            # If no builder is passed, every interpreter creation will result in
            # a new builder. hence, no components are reused.
            component_builder = components.ComponentBuilder()

        # Before instantiating the component classes, lets check if all
        # required packages are available
        if not self.skip_validation:
            components.validate_requirements(cfg.component_names)

        # build pipeline
        self.pipeline = self._build_pipeline(cfg, component_builder)

    @staticmethod
    def _build_pipeline(
        cfg: RasaNLUModelConfig, component_builder: ComponentBuilder
    ) -> List[Component]:
        """Transform the passed names of the pipeline components into classes"""
        pipeline = []

        # Transform the passed names of the pipeline components into classes
        for i in range(len(cfg.pipeline)):
            component_cfg = cfg.for_component(i)
            component = component_builder.create_component(component_cfg, cfg)
            pipeline.append(component)

        return pipeline

    def train(self, data: TrainingData, **kwargs: Any) -> "Interpreter":
        """Trains the underlying pipeline using the provided training data."""

        self.training_data = data

        self.training_data.validate()

        context = kwargs

        for component in self.pipeline:
            updates = component.provide_context()
            if updates:
                context.update(updates)

        # Before the training starts: check that all arguments are provided
        if not self.skip_validation:
            components.validate_arguments(self.pipeline, context)

        # data gets modified internally during the training - hence the copy
        working_data = copy.deepcopy(data)

        for i, component in enumerate(self.pipeline):
            logger.info("Starting to train component {}".format(component.name))
            component.prepare_partial_processing(self.pipeline[:i], context)
            updates = component.train(working_data, self.config, **context)
            logger.info("Finished training component.")
            if updates:
                context.update(updates)

        return Interpreter(self.pipeline, context)

    @staticmethod
    def _file_name(index, name):
<<<<<<< HEAD
        return 'component_{}_{}'.format(index, name)

    def persist(self,
                path: Text,
                persistor: Optional[Persistor] = None,
                fixed_model_name: Text = None) -> Text:
=======
        return "component_{}_{}".format(index, name)

    def persist(
        self,
        path: Text,
        persistor: Optional[Persistor] = None,
        project_name: Text = None,
        fixed_model_name: Text = None,
    ) -> Text:
>>>>>>> 6718392a
        """Persist all components of the pipeline to the passed path.

        Returns the directory of the persisted model."""

        timestamp = datetime.datetime.now().strftime("%Y%m%d-%H%M%S")
        metadata = {"language": self.config["language"], "pipeline": []}

        if fixed_model_name:
            model_name = fixed_model_name
        else:
            model_name = "model_" + timestamp

        path = make_path_absolute(path)
        dir_name = os.path.join(path, model_name)

        create_dir(dir_name)

        if self.training_data:
            metadata.update(self.training_data.persist(dir_name))

        for i, component in enumerate(self.pipeline):
            file_name = self._file_name(i, component.name)
            update = component.persist(file_name, dir_name)
            component_meta = component.component_config
            if update:
                component_meta.update(update)
            component_meta["class"] = utils.module_path_from_object(component)

            metadata["pipeline"].append(component_meta)

        Metadata(metadata, dir_name).persist(dir_name)

        if persistor is not None:
<<<<<<< HEAD
            persistor.persist(dir_name, model_name)
        logger.info("Successfully saved model into "
                    "'{}'".format(os.path.abspath(dir_name)))
=======
            persistor.persist(dir_name, model_name, project_name)
        logger.info(
            "Successfully saved model into '{}'".format(os.path.abspath(dir_name))
        )
>>>>>>> 6718392a
        return dir_name


class Interpreter(object):
    """Use a trained pipeline of components to parse text messages."""

    # Defines all attributes (& default values)
    # that will be returned by `parse`
    @staticmethod
    def default_output_attributes() -> Dict[Text, Any]:
        return {"intent": {"name": None, "confidence": 0.0}, "entities": []}

    @staticmethod
    def ensure_model_compatibility(
        metadata: Metadata, version_to_check: Optional[Text] = None
    ) -> None:
        from packaging import version

        if version_to_check is None:
            version_to_check = MINIMUM_COMPATIBLE_VERSION

        model_version = metadata.get("rasa_version", "0.0.0")
        if version.parse(model_version) < version.parse(version_to_check):
            raise UnsupportedModelError(
                "The model version is to old to be "
                "loaded by this Rasa NLU instance. "
                "Either retrain the model, or run with"
                "an older version. "
                "Model version: {} Instance version: {}"
                "".format(model_version, rasa.__version__)
            )

    @staticmethod
    def load(
        model_dir: Text,
        component_builder: Optional[ComponentBuilder] = None,
        skip_validation: bool = False,
    ) -> "Interpreter":
        """Create an interpreter based on a persisted model.

        Args:
            skip_validation: If set to `True`, tries to check that all
                required packages for the components are installed
                before loading them.
            model_dir: The path of the model to load
            component_builder: The
                :class:`rasa.nlu.components.ComponentBuilder` to use.

        Returns:
            An interpreter that uses the loaded model.
        """

        model_metadata = Metadata.load(model_dir)

        Interpreter.ensure_model_compatibility(model_metadata)
        return Interpreter.create(model_metadata, component_builder, skip_validation)

    @staticmethod
    def create(
        model_metadata: Metadata,
        component_builder: Optional[ComponentBuilder] = None,
        skip_validation: bool = False,
    ) -> "Interpreter":
        """Load stored model and components defined by the provided metadata."""

        context = {}

        if component_builder is None:
            # If no builder is passed, every interpreter creation will result
            # in a new builder. hence, no components are reused.
            component_builder = components.ComponentBuilder()

        pipeline = []

        # Before instantiating the component classes,
        # lets check if all required packages are available
        if not skip_validation:
            components.validate_requirements(model_metadata.component_classes)

        for i in range(model_metadata.number_of_components):
            component_meta = model_metadata.for_component(i)
            component = component_builder.load_component(
                component_meta, model_metadata.model_dir, model_metadata, **context
            )
            try:
                updates = component.provide_context()
                if updates:
                    context.update(updates)
                pipeline.append(component)
            except components.MissingArgumentError as e:
                raise Exception(
                    "Failed to initialize component '{}'. "
                    "{}".format(component.name, e)
                )

        return Interpreter(pipeline, context, model_metadata)

    def __init__(
        self,
        pipeline: List[Component],
        context: Optional[Dict[Text, Any]],
        model_metadata: Optional[Metadata] = None,
    ) -> None:

        self.pipeline = pipeline
        self.context = context if context is not None else {}
        self.model_metadata = model_metadata

    def parse(
        self,
        text: Text,
        time: Optional[datetime.datetime] = None,
        only_output_properties: bool = True,
    ) -> Dict[Text, Any]:
        """Parse the input text, classify it and return pipeline result.

        The pipeline result usually contains intent and entities."""

        if not text:
            # Not all components are able to handle empty strings. So we need
            # to prevent that... This default return will not contain all
            # output attributes of all components, but in the end, no one
            # should pass an empty string in the first place.
            output = self.default_output_attributes()
            output["text"] = ""
            return output

        message = Message(text, self.default_output_attributes(), time=time)

        for component in self.pipeline:
            component.process(message, **self.context)

        output = self.default_output_attributes()
        output.update(message.as_dict(only_output_properties=only_output_properties))
        return output<|MERGE_RESOLUTION|>--- conflicted
+++ resolved
@@ -200,24 +200,14 @@
 
     @staticmethod
     def _file_name(index, name):
-<<<<<<< HEAD
-        return 'component_{}_{}'.format(index, name)
-
-    def persist(self,
-                path: Text,
-                persistor: Optional[Persistor] = None,
-                fixed_model_name: Text = None) -> Text:
-=======
         return "component_{}_{}".format(index, name)
 
     def persist(
         self,
         path: Text,
         persistor: Optional[Persistor] = None,
-        project_name: Text = None,
         fixed_model_name: Text = None,
     ) -> Text:
->>>>>>> 6718392a
         """Persist all components of the pipeline to the passed path.
 
         Returns the directory of the persisted model."""
@@ -251,16 +241,10 @@
         Metadata(metadata, dir_name).persist(dir_name)
 
         if persistor is not None:
-<<<<<<< HEAD
             persistor.persist(dir_name, model_name)
-        logger.info("Successfully saved model into "
-                    "'{}'".format(os.path.abspath(dir_name)))
-=======
-            persistor.persist(dir_name, model_name, project_name)
         logger.info(
-            "Successfully saved model into '{}'".format(os.path.abspath(dir_name))
+            "Successfully saved model into " "'{}'".format(os.path.abspath(dir_name))
         )
->>>>>>> 6718392a
         return dir_name
 
 
