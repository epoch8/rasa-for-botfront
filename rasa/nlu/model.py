import copy
import datetime
import logging
import os
from typing import Any, Dict, List, Optional, Text

import rasa.nlu
import rasa.utils.io
from rasa.constants import MINIMUM_COMPATIBLE_VERSION
from rasa.nlu import components, utils  # pytype: disable=pyi-error
from rasa.nlu.classifiers.classifier import (  # pytype: disable=pyi-error
    IntentClassifier,
)
from rasa.nlu.components import Component, ComponentBuilder  # pytype: disable=pyi-error
from rasa.nlu.featurizers.featurizer import Featurizer  # pytype: disable=pyi-error
from rasa.nlu.tokenizers import tokenizer  # pytype: disable=pyi-error
from rasa.nlu.config import RasaNLUModelConfig, component_config_from_pipeline
from rasa.nlu.extractors.extractor import EntityExtractor  # pytype: disable=pyi-error
from rasa.nlu.constants import INTENT_NAME_KEY
from rasa.nlu.persistor import Persistor
from rasa.nlu.training_data import Message, TrainingData
from rasa.nlu.utils import write_json_to_file
from rasa.nlu.constants import TEXT

MODEL_NAME_PREFIX = "nlu_"

logger = logging.getLogger(__name__)


class InvalidModelError(Exception):
    """Raised when a model failed to load.

    Attributes:
        message -- explanation of why the model is invalid
    """

    def __init__(self, message: Text) -> None:
        self.message = message

    def __str__(self) -> Text:
        return self.message


class UnsupportedModelError(Exception):
    """Raised when a model is too old to be loaded.

    Attributes:
        message -- explanation of why the model is invalid
    """

    def __init__(self, message: Text) -> None:
        self.message = message

    def __str__(self) -> Text:
        return self.message


class Metadata:
    """Captures all information about a model to load and prepare it."""

    @staticmethod
    def load(model_dir: Text):
        """Loads the metadata from a models directory.

        Args:
            model_dir: the directory where the model is saved.
        Returns:
            Metadata: A metadata object describing the model
        """
        try:
            metadata_file = os.path.join(model_dir, "metadata.json")
            data = rasa.utils.io.read_json_file(metadata_file)
            return Metadata(data, model_dir)
        except Exception as e:
            abspath = os.path.abspath(os.path.join(model_dir, "metadata.json"))
            raise InvalidModelError(
                f"Failed to load model metadata from '{abspath}'. {e}"
            )

    def __init__(self, metadata: Dict[Text, Any], model_dir: Optional[Text]):

        self.metadata = metadata
        self.model_dir = model_dir

    def get(self, property_name: Text, default: Any = None) -> Any:
        return self.metadata.get(property_name, default)

    @property
    def component_classes(self):
        if self.get("pipeline"):
            return [c.get("class") for c in self.get("pipeline", [])]
        else:
            return []

    @property
    def number_of_components(self):
        return len(self.get("pipeline", []))

    def for_component(self, index: int, defaults: Any = None) -> Dict[Text, Any]:
        return component_config_from_pipeline(index, self.get("pipeline", []), defaults)

    @property
    def language(self) -> Optional[Text]:
        """Language of the underlying model"""

        return self.get("language")

    def persist(self, model_dir: Text):
        """Persists the metadata of a model to a given directory."""

        metadata = self.metadata.copy()

        metadata.update(
            {
                "trained_at": datetime.datetime.now().strftime("%Y%m%d-%H%M%S"),
                "rasa_version": rasa.__version__,
            }
        )

        filename = os.path.join(model_dir, "metadata.json")
        write_json_to_file(filename, metadata, indent=4)


class Trainer:
    """Trainer will load the data and train all components.

    Requires a pipeline specification and configuration to use for
    the training.
    """

    def __init__(
        self,
        cfg: RasaNLUModelConfig,
        component_builder: Optional[ComponentBuilder] = None,
        skip_validation: bool = False,
    ):

        self.config = cfg
        self.skip_validation = skip_validation
        self.training_data = None  # type: Optional[TrainingData]

        if component_builder is None:
            # If no builder is passed, every interpreter creation will result in
            # a new builder. hence, no components are reused.
            component_builder = components.ComponentBuilder()

        # Before instantiating the component classes, lets check if all
        # required packages are available
        if not self.skip_validation:
            components.validate_requirements(cfg.component_names)

        # build pipeline
        self.pipeline = self._build_pipeline(cfg, component_builder)

    def _build_pipeline(
        self, cfg: RasaNLUModelConfig, component_builder: ComponentBuilder
    ) -> List[Component]:
        """Transform the passed names of the pipeline components into classes."""

        pipeline = []

        # Transform the passed names of the pipeline components into classes
        for i in range(len(cfg.pipeline)):
            component_cfg = cfg.for_component(i)
            component = component_builder.create_component(component_cfg, cfg)
            pipeline.append(component)

        if not self.skip_validation:
            components.validate_pipeline(pipeline)

        return pipeline

    def train(self, data: TrainingData, **kwargs: Any) -> "Interpreter":
        """Trains the underlying pipeline using the provided training data."""

        self.training_data = data

        self.training_data.validate()

        context = kwargs

        for component in self.pipeline:
            updates = component.provide_context()
            if updates:
                context.update(updates)

        # Before the training starts: check that all arguments are provided
        if not self.skip_validation:
            components.validate_required_components_from_data(
                self.pipeline, self.training_data
            )

        # data gets modified internally during the training - hence the copy
        working_data: TrainingData = copy.deepcopy(data)

        for i, component in enumerate(self.pipeline):
            if isinstance(component, (EntityExtractor, IntentClassifier)):
                working_data = working_data.without_empty_e2e_examples()

            logger.info(f"Starting to train component {component.name}")
            component.prepare_partial_processing(self.pipeline[:i], context)
            updates = component.train(working_data, self.config, **context)
            logger.info("Finished training component.")
            if updates:
                context.update(updates)

        return Interpreter(self.pipeline, context)

    @staticmethod
    def _file_name(index: int, name: Text) -> Text:
        return f"component_{index}_{name}"

    def persist(
        self,
        path: Text,
        persistor: Optional[Persistor] = None,
        fixed_model_name: Text = None,
        persist_nlu_training_data: bool = False,
    ) -> Text:
        """Persist all components of the pipeline to the passed path.

        Returns the directory of the persisted model."""

        timestamp = datetime.datetime.now().strftime("%Y%m%d-%H%M%S")
        metadata = {"language": self.config["language"], "pipeline": []}

        if fixed_model_name:
            model_name = fixed_model_name
        else:
            model_name = MODEL_NAME_PREFIX + timestamp

        path = os.path.abspath(path)
        dir_name = os.path.join(path, model_name)

        rasa.utils.io.create_directory(dir_name)

        if self.training_data and persist_nlu_training_data:
            metadata.update(self.training_data.persist(dir_name))

        for i, component in enumerate(self.pipeline):
            file_name = self._file_name(i, component.name)
            update = component.persist(file_name, dir_name)
            component_meta = component.component_config
            if update:
                component_meta.update(update)
            component_meta["class"] = utils.module_path_from_object(component)

            metadata["pipeline"].append(component_meta)

        Metadata(metadata, dir_name).persist(dir_name)

        if persistor is not None:
            persistor.persist(dir_name, model_name)
        logger.info(
            "Successfully saved model into '{}'".format(os.path.abspath(dir_name))
        )
        return dir_name


class Interpreter:
    """Use a trained pipeline of components to parse text messages."""

    # Defines all attributes (& default values)
    # that will be returned by `parse`
    @staticmethod
    def default_output_attributes() -> Dict[Text, Any]:
<<<<<<< HEAD
        return {"text": "", "intent": {"name": None, "confidence": 0.0}, "entities": []}
=======
        return {"intent": {INTENT_NAME_KEY: None, "confidence": 0.0}, "entities": []}
>>>>>>> bb9a4652

    @staticmethod
    def ensure_model_compatibility(
        metadata: Metadata, version_to_check: Optional[Text] = None
    ) -> None:
        from packaging import version

        if version_to_check is None:
            version_to_check = MINIMUM_COMPATIBLE_VERSION

        model_version = metadata.get("rasa_version", "0.0.0")
        if version.parse(model_version) < version.parse(version_to_check):
            raise UnsupportedModelError(
                "The model version is too old to be "
                "loaded by this Rasa NLU instance. "
                "Either retrain the model, or run with "
                "an older version. "
                "Model version: {} Instance version: {}"
                "".format(model_version, rasa.__version__)
            )

    @staticmethod
    def load(
        model_dir: Text,
        component_builder: Optional[ComponentBuilder] = None,
        skip_validation: bool = False,
    ) -> "Interpreter":
        """Create an interpreter based on a persisted model.

        Args:
            skip_validation: If set to `True`, tries to check that all
                required packages for the components are installed
                before loading them.
            model_dir: The path of the model to load
            component_builder: The
                :class:`rasa.nlu.components.ComponentBuilder` to use.

        Returns:
            An interpreter that uses the loaded model.
        """

        model_metadata = Metadata.load(model_dir)

        Interpreter.ensure_model_compatibility(model_metadata)
        return Interpreter.create(model_metadata, component_builder, skip_validation)

    @staticmethod
    def create(
        model_metadata: Metadata,
        component_builder: Optional[ComponentBuilder] = None,
        skip_validation: bool = False,
    ) -> "Interpreter":
        """Load stored model and components defined by the provided metadata."""

        context = {}

        if component_builder is None:
            # If no builder is passed, every interpreter creation will result
            # in a new builder. hence, no components are reused.
            component_builder = components.ComponentBuilder()

        pipeline = []

        # Before instantiating the component classes,
        # lets check if all required packages are available
        if not skip_validation:
            components.validate_requirements(model_metadata.component_classes)

        for i in range(model_metadata.number_of_components):
            component_meta = model_metadata.for_component(i)
            component = component_builder.load_component(
                component_meta, model_metadata.model_dir, model_metadata, **context
            )
            try:
                updates = component.provide_context()
                if updates:
                    context.update(updates)
                pipeline.append(component)
            except components.MissingArgumentError as e:
                raise Exception(
                    "Failed to initialize component '{}'. "
                    "{}".format(component.name, e)
                )

        return Interpreter(pipeline, context, model_metadata)

    def __init__(
        self,
        pipeline: List[Component],
        context: Optional[Dict[Text, Any]],
        model_metadata: Optional[Metadata] = None,
    ) -> None:

        self.pipeline = pipeline
        self.context = context if context is not None else {}
        self.model_metadata = model_metadata

    def parse(
        self,
        text: Text,
        time: Optional[datetime.datetime] = None,
        only_output_properties: bool = True,
    ) -> Dict[Text, Any]:
        """Parse the input text, classify it and return pipeline result.

        The pipeline result usually contains intent and entities."""

        if not text:
            # Not all components are able to handle empty strings. So we need
            # to prevent that... This default return will not contain all
            # output attributes of all components, but in the end, no one
            # should pass an empty string in the first place.
            output = self.default_output_attributes()
            output["text"] = ""
            return output

        message = Message(text, self.default_output_attributes(), time=time)

        for component in self.pipeline:
            component.process(message, **self.context)

        output = self.default_output_attributes()
        output.update(message.as_dict(only_output_properties=only_output_properties))
        return output

    def parse_message(self, message: Message, attribute: Text = TEXT) -> Message:
        """
        Tokenizer and featurize the input message by the provided attribute;
        Args:
            message: message storing text to process;
            attribute: message attribute
        Returns:
            message: it contains the tokens and features which are the output of the NLU pipeline;
        """

        for component in self.pipeline:
            if not isinstance(component, (EntityExtractor, IntentClassifier)):
                component.process(message, attribute, **self.context)
        return message<|MERGE_RESOLUTION|>--- conflicted
+++ resolved
@@ -264,11 +264,7 @@
     # that will be returned by `parse`
     @staticmethod
     def default_output_attributes() -> Dict[Text, Any]:
-<<<<<<< HEAD
-        return {"text": "", "intent": {"name": None, "confidence": 0.0}, "entities": []}
-=======
-        return {"intent": {INTENT_NAME_KEY: None, "confidence": 0.0}, "entities": []}
->>>>>>> bb9a4652
+        return {"text": "", "intent": {INTENT_NAME_KEY: None, "confidence": 0.0}, "entities": []}
 
     @staticmethod
     def ensure_model_compatibility(
