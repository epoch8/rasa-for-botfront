import argparse
import asyncio
import logging
import os
from functools import wraps
from inspect import isawaitable
from sanic import Sanic, response
from sanic.request import Request
from sanic_cors import CORS
from typing import Any, Callable, Optional, Text, Dict
import simplejson

import rasa
import rasa.utils.io
import rasa.utils.common
import rasa.utils.endpoints
from rasa.nlu import config, utils, constants
import rasa.nlu.cli.server as cli
from rasa.nlu.config import RasaNLUModelConfig
from rasa.nlu.data_router import (
    DataRouter,
    InvalidProjectError,
    MaxWorkerProcessError,
    UnsupportedModelError,
)
from rasa.constants import MINIMUM_COMPATIBLE_VERSION
from rasa.nlu.train import TrainingException
from rasa.nlu.utils import read_endpoints

logger = logging.getLogger(__name__)


class ErrorResponse(Exception):
    def __init__(
        self,
        status: int,
        reason: Text,
        message: Text,
        details: Dict = None,
        help_url: Text = None,
    ):
        self.error_info = {
            "version": rasa.__version__,
            "status": "failure",
            "message": message,
            "reason": reason,
            "details": details or {},
            "help": help_url,
            "code": status,
        }
        self.status = status


def _docs(sub_url: Text) -> Text:
    """Create a url to a subpart of the docs."""
    return constants.DOCS_BASE_URL + sub_url


def create_argument_parser():
    parser = argparse.ArgumentParser(description="parse incoming text")
    cli.add_server_arguments(parser)
    utils.add_logging_option_arguments(parser)

    return parser


def requires_auth(app: Sanic, token: Optional[Text] = None) -> Callable[[Any], Any]:
    """Wraps a request handler with token authentication."""

    def decorator(f: Callable[[Any, Any, Any], Any]) -> Callable[[Any, Any], Any]:
        def sender_id_from_args(args: Any, kwargs: Any) -> Optional[Text]:
            argnames = rasa.utils.common.arguments_of(f)
            try:
                sender_id_arg_idx = argnames.index("sender_id")
                if "sender_id" in kwargs:  # try to fetch from kwargs first
                    return kwargs["sender_id"]
                if sender_id_arg_idx < len(args):
                    return args[sender_id_arg_idx]
                return None
            except ValueError:
                return None

        def sufficient_scope(request, *args: Any, **kwargs: Any) -> Optional[bool]:
            jwt_data = request.app.auth.extract_payload(request)
            user = jwt_data.get("user", {})

            username = user.get("username", None)
            role = user.get("role", None)

            if role == "admin":
                return True
            elif role == "user":
                sender_id = sender_id_from_args(args, kwargs)
                return sender_id is not None and username == sender_id
            else:
                return False

        @wraps(f)
        async def decorated(request: Request, *args: Any, **kwargs: Any) -> Any:
            provided = rasa.utils.endpoints.default_arg(request, "token", None)
            # noinspection PyProtectedMember
            if token is not None and provided == token:
                result = f(request, *args, **kwargs)
                if isawaitable(result):
                    result = await result
                return result
            elif app.config.get("USE_JWT") and request.app.auth.is_authenticated(
                request
            ):
                if sufficient_scope(request, *args, **kwargs):
                    result = f(request, *args, **kwargs)
                    if isawaitable(result):
                        result = await result
                    return result
                raise ErrorResponse(
                    403,
                    "NotAuthorized",
                    "User has insufficient permissions.",
                    help_url=_docs("/server.html#security-considerations"),
                )
            elif token is None and app.config.get("USE_JWT") is None:
                # authentication is disabled
                result = f(request, *args, **kwargs)
                if isawaitable(result):
                    result = await result
                return result
            raise ErrorResponse(
                401,
                "NotAuthenticated",
                "User is not authenticated.",
                help_url=_docs("/server.html#security-considerations"),
            )

        return decorated

    return decorator


def dump_to_data_file(data):
    if isinstance(data, str):
        data_string = data
    else:
        data_string = utils.json_to_string(data)

    return utils.create_temporary_file(data_string, "_training_data")


def _configure_logging(loglevel, logfile):
    logging.basicConfig(filename=logfile, level=loglevel)
    logging.captureWarnings(True)


def _load_default_config(path: Text) -> Dict:
    if path:
        return config.load(path).as_dict()
    else:
        return {}


# configure async loop logging
async def configure_logging():
    if logger.isEnabledFor(logging.DEBUG):
        rasa.utils.io.enable_async_loop_debugging(asyncio.get_event_loop())


def create_app(
    data_router: DataRouter,
    loglevel: Text = "INFO",
    logfile: Text = None,
    token: Text = None,
    cors_origins: Text = None,
    default_config_path: Text = None,
):
    """Class representing Rasa NLU http server."""
    app = Sanic(__name__)
    CORS(
        app, resources={r"/*": {"origins": cors_origins or ""}}, automatic_options=True
    )

    _configure_logging(loglevel, logfile)

    default_model_config = _load_default_config(default_config_path)

    @app.get("/")
    async def hello(request):
        """Main Rasa route to check if the server is online."""
        return response.text("Hello from Rasa NLU: " + rasa.__version__)

    async def parse_response(request_params):
        data = data_router.extract(request_params)
        try:
            return response.json(await data_router.parse(data), status=200)
        except InvalidProjectError as e:
            return response.json({"error": "{}".format(e)}, status=404)
        except Exception as e:
            logger.exception(e)
            return response.json({"error": "{}".format(e)}, status=500)

    @app.get("/parse")
    @requires_auth(app, token)
    async def parse(request):
        request_params = request.args

        if "q" not in request_params:
            request_params["q"] = request_params.pop("query", "")

        return await parse_response(request_params)

    @app.post("/parse")
    @requires_auth(app, token)
    async def parse(request):
        request_params = request.json

        if "query" in request_params:
            request_params["q"] = request_params.pop("query")

        if "q" not in request_params:
            return response.json(
                {"error": "Invalid parse parameter specified"}, status=404
            )
        else:
            return await parse_response(request_params)

    @app.get("/version")
    @requires_auth(app, token)
    async def version(request):
        """Returns the Rasa server's version"""

        return response.json(
            {
                "version": rasa.__version__,
                "minimum_compatible_version": MINIMUM_COMPATIBLE_VERSION,
            }
        )

    @app.get("/status")
    @requires_auth(app, token)
    async def status(request):
        return response.json(data_router.get_status())

    def extract_json(content):
        # test if json has config structure
        json_config = simplejson.loads(content).get("data")

        # if it does then this results in correct format.
        if json_config:
            return simplejson.loads(content), json_config

        # otherwise use defaults.
        else:
            return default_model_config, content

    def extract_data_and_config(request):

        request_content = request.body.decode("utf-8", "strict")

        if "yml" in request.content_type:
            # assumes the user submitted a model configuration with a data
            # parameter attached to it

            model_config = rasa.utils.io.read_yaml(request_content)
            data = model_config.get("data")

        elif "json" in request.content_type:
            model_config, data = extract_json(request_content)

        else:
            raise Exception(
                "Content-Type must be 'application/x-yml' or 'application/json'"
            )

        return model_config, data

    @app.post("/train")
    @requires_auth(app, token)
    async def train(request):
        # if not set will use the default project name, e.g. "default"
        project = request.args.get("project", None)
        # if set will not generate a model name but use the passed one
        model_name = request.args.get("model", None)

        try:
            model_config, data = extract_data_and_config(request)
        except Exception as e:
            return response.json({"error": "{}".format(e)}, status=400)

        data_file = dump_to_data_file(data)

        try:
            path_to_model = await data_router.start_train_process(
                data_file, project, RasaNLUModelConfig(model_config), model_name
            )
            zipped_path = utils.zip_folder(path_to_model)
            return await response.file(zipped_path)

<<<<<<< HEAD
        except MaxTrainingError as e:
            return response.json({"error": "{}".format(e)}, status=403)
=======
        except MaxWorkerProcessError as e:
            request.setResponseCode(403)
            returnValue(json_to_string({"error": "{}".format(e)}))
>>>>>>> 6cc006f6
        except InvalidProjectError as e:
            return response.json({"error": "{}".format(e)}, status=404)
        except TrainingException as e:
            return response.json({"error": "{}".format(e)}, status=500)

    @app.post("/evaluate")
    @requires_auth(app, token)
    async def evaluate(request):
        data_string = request.body.decode("utf-8", "strict")

        try:
            payload = await data_router.evaluate(
                data_string, request.args.get("project"), request.args.get("model")
            )
<<<<<<< HEAD
            return response.json(payload)
=======
            returnValue(json_to_string(response))
        except MaxWorkerProcessError as e:
            request.setResponseCode(403)
            returnValue(json_to_string({"error": "{}".format(e)}))
        except InvalidProjectError as e:
            request.setResponseCode(500)
            returnValue(json_to_string({"error": "{}".format(e)}))
        except UnsupportedModelError as e:
            request.setResponseCode(500)
            returnValue(json_to_string({"error": "{}".format(e)}))
>>>>>>> 6cc006f6
        except Exception as e:
            return response.json({"error": "{}".format(e)}, status=500)

    @app.delete("/models")
    @requires_auth(app, token)
    async def unload_model(request):
        try:
            payload = await data_router.unload_model(
                request.args.get("project", RasaNLUModelConfig.DEFAULT_PROJECT_NAME),
                request.args.get("model"),
            )
            return response.json(payload)
        except Exception as e:
            logger.exception(e)
            return response.json({"error": "{}".format(e)}, status=500)

    return app


def get_token(_clitoken: str) -> str:
    _envtoken = os.environ.get("RASA_NLU_TOKEN")

    if _clitoken and _envtoken:
        raise Exception(
            "RASA_NLU_TOKEN is set both with the -t option,"
            " with value `{}`, and with an environment variable, "
            "with value `{}`. "
            "Please set the token with just one method "
            "to avoid unexpected behaviours.".format(_clitoken, _envtoken)
        )

    token = _clitoken or _envtoken
    return token


def main(args):
    pre_load = args.pre_load

    _endpoints = read_endpoints(args.endpoints)

    router = DataRouter(
        args.path,
        args.max_training_processes,
        args.response_log,
        args.emulate,
        args.storage,
        model_server=_endpoints.model,
        wait_time_between_pulls=args.wait_time_between_pulls,
    )

    if pre_load:
        logger.debug("Preloading....")
        if "all" in pre_load:
            pre_load = router.project_store.keys()
        router._pre_load(pre_load)

    rasa = create_app(
        router,
        args.loglevel,
        args.write,
        get_token(args.token),
        args.cors,
        default_config_path=args.config,
    )
    rasa.add_task(configure_logging)

    logger.info("Started http server on port %s" % args.port)

    rasa.run(
        host="0.0.0.0",
        port=args.port,
        workers=1,
        access_log=logger.isEnabledFor(logging.DEBUG),
    )


if __name__ == "__main__":
    raise RuntimeError(
        "Calling `rasa.nlu.server` directly is "
        "no longer supported. "
        "Please use `rasa run nlu` instead."
    )<|MERGE_RESOLUTION|>--- conflicted
+++ resolved
@@ -293,14 +293,8 @@
             zipped_path = utils.zip_folder(path_to_model)
             return await response.file(zipped_path)
 
-<<<<<<< HEAD
-        except MaxTrainingError as e:
+        except MaxWorkerProcessError as e:
             return response.json({"error": "{}".format(e)}, status=403)
-=======
-        except MaxWorkerProcessError as e:
-            request.setResponseCode(403)
-            returnValue(json_to_string({"error": "{}".format(e)}))
->>>>>>> 6cc006f6
         except InvalidProjectError as e:
             return response.json({"error": "{}".format(e)}, status=404)
         except TrainingException as e:
@@ -315,20 +309,10 @@
             payload = await data_router.evaluate(
                 data_string, request.args.get("project"), request.args.get("model")
             )
-<<<<<<< HEAD
             return response.json(payload)
-=======
-            returnValue(json_to_string(response))
+
         except MaxWorkerProcessError as e:
-            request.setResponseCode(403)
-            returnValue(json_to_string({"error": "{}".format(e)}))
-        except InvalidProjectError as e:
-            request.setResponseCode(500)
-            returnValue(json_to_string({"error": "{}".format(e)}))
-        except UnsupportedModelError as e:
-            request.setResponseCode(500)
-            returnValue(json_to_string({"error": "{}".format(e)}))
->>>>>>> 6cc006f6
+            return response.json({"error": "{}".format(e)}, status=403)
         except Exception as e:
             return response.json({"error": "{}".format(e)}, status=500)
 
