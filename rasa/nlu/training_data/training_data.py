import logging
import os
import random
<<<<<<< HEAD
import warnings
=======
>>>>>>> 22f0a99f
from collections import Counter, OrderedDict
from copy import deepcopy
from os.path import relpath
from typing import Any, Dict, List, Optional, Set, Text, Tuple

import rasa.nlu.utils
<<<<<<< HEAD
import rasa.utils.common as rasa_utils
from rasa.nlu.constants import (
    MESSAGE_RESPONSE_ATTRIBUTE,
    MESSAGE_RESPONSE_KEY_ATTRIBUTE,
)
=======
from rasa.utils.common import raise_warning, lazy_property
from rasa.nlu.constants import RESPONSE_ATTRIBUTE, RESPONSE_KEY_ATTRIBUTE
>>>>>>> 22f0a99f
from rasa.nlu.training_data.message import Message
from rasa.nlu.training_data.util import check_duplicate_synonym
from rasa.nlu.utils import list_to_str

DEFAULT_TRAINING_DATA_OUTPUT_PATH = "training_data.json"

logger = logging.getLogger(__name__)


class TrainingData:
    """Holds loaded intent and entity training data."""

    # Validation will ensure and warn if these lower limits are not met
    MIN_EXAMPLES_PER_INTENT = 2
    MIN_EXAMPLES_PER_ENTITY = 2

    def __init__(
        self,
        training_examples: Optional[List[Message]] = None,
        entity_synonyms: Optional[Dict[Text, Text]] = None,
        regex_features: Optional[List[Dict[Text, Text]]] = None,
        lookup_tables: Optional[List[Dict[Text, Text]]] = None,
        gazette: Optional[List[Dict[Text, List[Text]]]] = None,
        nlg_stories: Optional[Dict[Text, List[Text]]] = None,
    ) -> None:

        if training_examples:
            self.training_examples = self.sanitize_examples(training_examples)
        else:
            self.training_examples = []
        self.entity_synonyms = entity_synonyms if entity_synonyms else {}
        self.regex_features = regex_features if regex_features else []
        self.sort_regex_features()
        self.lookup_tables = lookup_tables if lookup_tables else []
        self.gazette = gazette if gazette else []
        self.nlg_stories = nlg_stories if nlg_stories else {}

    def merge(self, *others: "TrainingData") -> "TrainingData":
        """Return merged instance of this data with other training data."""

        training_examples = deepcopy(self.training_examples)
        entity_synonyms = self.entity_synonyms.copy()
        regex_features = deepcopy(self.regex_features)
        lookup_tables = deepcopy(self.lookup_tables)
        gazette = deepcopy(self.gazette)
        nlg_stories = deepcopy(self.nlg_stories)
        others = [other for other in others if other]

        for o in others:
            training_examples.extend(deepcopy(o.training_examples))
            regex_features.extend(deepcopy(o.regex_features))
            lookup_tables.extend(deepcopy(o.lookup_tables))
            gazette.extend(deepcopy(o.gazette))

            for text, syn in o.entity_synonyms.items():
                check_duplicate_synonym(
                    entity_synonyms, text, syn, "merging training data"
                )

            entity_synonyms.update(o.entity_synonyms)
            nlg_stories.update(o.nlg_stories)

        return TrainingData(
            training_examples,
            entity_synonyms,
            regex_features,
            lookup_tables,
            gazette,
            nlg_stories,
        )

    def filter_by_intent(self, intent: Text):
        """Filter training examples """

        training_examples = []
        for ex in self.training_examples:
            if ex.get("intent") == intent:
                training_examples.append(ex)

        return TrainingData(
            training_examples,
            self.entity_synonyms,
            self.regex_features,
            self.lookup_tables,
        )

    def __hash__(self) -> int:
        from rasa.core import utils as core_utils

        stringified = self.nlu_as_json() + self.nlg_as_markdown()
        text_hash = core_utils.get_text_hash(stringified)

        return int(text_hash, 16)

    @staticmethod
    def sanitize_examples(examples: List[Message]) -> List[Message]:
        """Makes sure the training data is clean.

        Remove trailing whitespaces from intent and response annotations and drop duplicate examples."""

        for ex in examples:
            if ex.get("intent"):
                ex.set("intent", ex.get("intent").strip())

            if ex.get("response"):
                ex.set("response", ex.get("response").strip())
<<<<<<< HEAD

        return list(OrderedDict.fromkeys(examples))
=======
>>>>>>> 22f0a99f

        return list(OrderedDict.fromkeys(examples))

    @lazy_property
    def intent_examples(self) -> List[Message]:
        return [ex for ex in self.training_examples if ex.get("intent")]

    @lazy_property
    def response_examples(self) -> List[Message]:
        return [ex for ex in self.training_examples if ex.get("response")]

    @lazy_property
    def entity_examples(self) -> List[Message]:
        return [ex for ex in self.training_examples if ex.get("entities")]

    @lazy_property
    def intents(self) -> Set[Text]:
        """Returns the set of intents in the training data."""
        return {ex.get("intent") for ex in self.training_examples} - {None}

    @lazy_property
    def responses(self) -> Set[Text]:
        """Returns the set of responses in the training data."""
        return {ex.get("response") for ex in self.training_examples} - {None}

    @lazy_property
    def retrieval_intents(self) -> Set[Text]:
        """Returns the total number of response types in the training data"""
        return {
            ex.get("intent")
            for ex in self.training_examples
            if ex.get("response") is not None
        }

    @lazy_property
    def examples_per_intent(self) -> Dict[Text, int]:
        """Calculates the number of examples per intent."""
        intents = [ex.get("intent") for ex in self.training_examples]
        return dict(Counter(intents))

    @lazy_property
    def examples_per_response(self) -> Dict[Text, int]:
        """Calculates the number of examples per response."""
        return dict(Counter(self.responses))

    @lazy_property
    def entities(self) -> Set[Text]:
        """Returns the set of entity types in the training data."""
        entity_types = [e.get("entity") for e in self.sorted_entities()]
        return set(entity_types)

    @lazy_property
    def examples_per_entity(self) -> Dict[Text, int]:
        """Calculates the number of examples per entity."""
        entity_types = [e.get("entity") for e in self.sorted_entities()]
        return dict(Counter(entity_types))

    def sort_regex_features(self) -> None:
        """Sorts regex features lexicographically by name+pattern"""
        self.regex_features = sorted(
            self.regex_features, key=lambda e: "{}+{}".format(e["name"], e["pattern"])
        )

    def fill_response_phrases(self) -> None:
        """Set response phrase for all examples by looking up NLG stories"""
        for example in self.training_examples:
            response_key = example.get(RESPONSE_KEY_ATTRIBUTE)
            # if response_key is None, that means the corresponding intent is not a retrieval intent
            # and hence no response text needs to be fetched.
            # If response_key is set, fetch the corresponding response text
            if response_key:
                # look for corresponding bot utterance
                story_lookup_intent = example.get_combined_intent_response_key()
                assistant_utterances = self.nlg_stories.get(story_lookup_intent, [])
                if assistant_utterances:
                    # selecting only first assistant utterance for now
                    example.set(RESPONSE_ATTRIBUTE, assistant_utterances[0])
                else:
                    raise ValueError(
                        "No response phrases found for {}. Check training data "
                        "files for a possible wrong intent name in NLU/NLG file".format(
                            story_lookup_intent
                        )
                    )

    def nlu_as_json(self, **kwargs: Any) -> Text:
        """Represent this set of training examples as json."""
        from rasa.nlu.training_data.formats import (  # pytype: disable=pyi-error
            RasaWriter,
        )

        return RasaWriter().dumps(self, **kwargs)

    def as_json(self) -> Text:

<<<<<<< HEAD
        warnings.warn(
=======
        raise_warning(
>>>>>>> 22f0a99f
            "Function 'as_json()' is deprecated and will be removed "
            "in future versions. Use 'nlu_as_json()' instead.",
            DeprecationWarning,
        )

        return self.nlu_as_json()

    def nlg_as_markdown(self) -> Text:
        """Generates the markdown representation of the response phrases(NLG) of
        TrainingData."""

        from rasa.nlu.training_data.formats import (  # pytype: disable=pyi-error
            NLGMarkdownWriter,
        )

        return NLGMarkdownWriter().dumps(self)

    def nlu_as_markdown(self) -> Text:
        """Generates the markdown representation of the NLU part of TrainingData."""
        from rasa.nlu.training_data.formats import (  # pytype: disable=pyi-error
            MarkdownWriter,
        )

        return MarkdownWriter().dumps(self)

    def as_markdown(self) -> Text:

<<<<<<< HEAD
        warnings.warn(
=======
        raise_warning(
>>>>>>> 22f0a99f
            "Function 'as_markdown()' is deprecated and will be removed "
            "in future versions. Use 'nlu_as_markdown()' and 'nlg_as_markdown()' "
            "instead.",
            DeprecationWarning,
        )

        return self.nlu_as_markdown()

    def persist_nlu(self, filename: Text = DEFAULT_TRAINING_DATA_OUTPUT_PATH):

        if filename.endswith("json"):
            rasa.nlu.utils.write_to_file(filename, self.nlu_as_json(indent=2))
        elif filename.endswith("md"):
            rasa.nlu.utils.write_to_file(filename, self.nlu_as_markdown())
        else:
            ValueError(
                "Unsupported file format detected. Supported file formats are 'json' "
                "and 'md'."
            )

    def persist_nlg(self, filename: Text) -> None:

        nlg_serialized_data = self.nlg_as_markdown()
        if nlg_serialized_data == "":
            return

        rasa.nlu.utils.write_to_file(filename, self.nlg_as_markdown())

    @staticmethod
    def get_nlg_persist_filename(nlu_filename: Text) -> Text:

        # Add nlg_ as prefix and change extension to .md
        filename = os.path.join(
            os.path.dirname(nlu_filename),
            "nlg_" + os.path.splitext(os.path.basename(nlu_filename))[0] + ".md",
        )
        return filename

    def persist(
        self, dir_name: Text, filename: Text = DEFAULT_TRAINING_DATA_OUTPUT_PATH
    ) -> Dict[Text, Any]:
        """Persists this training data to disk and returns necessary
        information to load it again."""

        if not os.path.exists(dir_name):
            os.makedirs(dir_name)

        nlu_data_file = os.path.join(dir_name, filename)
        self.persist_nlu(nlu_data_file)
        self.persist_nlg(self.get_nlg_persist_filename(nlu_data_file))

        return {"training_data": relpath(nlu_data_file, dir_name)}

    def sorted_entities(self) -> List[Any]:
        """Extract all entities from examples and sorts them by entity type."""

        entity_examples = [
            entity for ex in self.entity_examples for entity in ex.get("entities")
        ]
        return sorted(entity_examples, key=lambda e: e["entity"])

    def sorted_intent_examples(self) -> List[Message]:
        """Sorts the intent examples by the name of the intent and then response"""

        return sorted(
            self.intent_examples, key=lambda e: (e.get("intent"), e.get("response"))
        )

    def validate(self) -> None:
        """Ensures that the loaded training data is valid.

        Checks that the data has a minimum of certain training examples."""

        logger.debug("Validating training data...")
        if "" in self.intents:
            raise_warning(
                "Found empty intent, please check your "
                "training data. This may result in wrong "
                "intent predictions."
            )

        if "" in self.responses:
            raise_warning(
                "Found empty response, please check your "
                "training data. This may result in wrong "
                "response predictions."
            )

        # emit warnings for intents with only a few training samples
        for intent, count in self.examples_per_intent.items():
            if count < self.MIN_EXAMPLES_PER_INTENT:
<<<<<<< HEAD
                warnings.warn(
=======
                raise_warning(
>>>>>>> 22f0a99f
                    f"Intent '{intent}' has only {count} training examples! "
                    f"Minimum is {self.MIN_EXAMPLES_PER_INTENT}, training may fail."
                )

        # emit warnings for entities with only a few training samples
        for entity_type, count in self.examples_per_entity.items():
            if count < self.MIN_EXAMPLES_PER_ENTITY:
<<<<<<< HEAD
                warnings.warn(
                    f"Entity '{entity_type}' has only {count} training examples! "
                    f"minimum is {self.MIN_EXAMPLES_PER_ENTITY}, training may fail."
=======
                raise_warning(
                    f"Entity '{entity_type}' has only {count} training examples! "
                    f"The minimum is {self.MIN_EXAMPLES_PER_ENTITY}, because of "
                    f"this the training may fail."
>>>>>>> 22f0a99f
                )

    def train_test_split(
        self, train_frac: float = 0.8, random_seed: Optional[int] = None
    ) -> Tuple["TrainingData", "TrainingData"]:
        """Split into a training and test dataset,
        preserving the fraction of examples per intent."""

        # collect all nlu data
        test, train = self.split_nlu_examples(train_frac, random_seed)

        # collect all nlg stories
        test_nlg_stories, train_nlg_stories = self.split_nlg_responses(test, train)

        data_train = TrainingData(
            train,
            entity_synonyms=self.entity_synonyms,
            regex_features=self.regex_features,
            lookup_tables=self.lookup_tables,
            gazette=self.gazette,
            nlg_stories=train_nlg_stories,
        )
        data_train.fill_response_phrases()

        data_test = TrainingData(
            test,
            entity_synonyms=self.entity_synonyms,
            regex_features=self.regex_features,
            lookup_tables=self.lookup_tables,
            gazette=self.gazette,
            nlg_stories=test_nlg_stories,
        )
        data_test.fill_response_phrases()

        return data_train, data_test

    def split_nlg_responses(
        self, test, train
    ) -> Tuple[Dict[Text, list], Dict[Text, list]]:

        train_nlg_stories = self.build_nlg_stories_from_examples(train)
        test_nlg_stories = self.build_nlg_stories_from_examples(test)
        return test_nlg_stories, train_nlg_stories

    @staticmethod
    def build_nlg_stories_from_examples(examples) -> Dict[Text, list]:

        nlg_stories = {}
        for ex in examples:
            if ex.get(RESPONSE_KEY_ATTRIBUTE) and ex.get(RESPONSE_ATTRIBUTE):
                nlg_stories[ex.get_combined_intent_response_key()] = [
                    ex.get(RESPONSE_ATTRIBUTE)
                ]
        return nlg_stories

    def split_nlu_examples(
        self, train_frac: float, random_seed: Optional[int] = None
    ) -> Tuple[list, list]:
        train, test = [], []
        for intent, count in self.examples_per_intent.items():
            ex = [e for e in self.intent_examples if e.data["intent"] == intent]
            if random_seed is not None:
                random.Random(random_seed).shuffle(ex)
            else:
                random.shuffle(ex)

            n_train = int(count * train_frac)
            train.extend(ex[:n_train])
            test.extend(ex[n_train:])
        return test, train

    def print_stats(self) -> None:
        logger.info(
            "Training data stats: \n"
            + "\t- intent examples: {} ({} distinct intents)\n".format(
                len(self.intent_examples), len(self.intents)
            )
            + "\t- Found intents: {}\n".format(list_to_str(self.intents))
            + "\t- Number of response examples: {} ({} distinct response)\n".format(
                len(self.response_examples), len(self.responses)
            )
            + "\t- entity examples: {} ({} distinct entities)\n".format(
                len(self.entity_examples), len(self.entities)
            )
            + "\t- found entities: {}\n".format(list_to_str(self.entities))
        )

    def is_empty(self) -> bool:
        """Checks if any training data was loaded."""

        lists_to_check = [
            self.training_examples,
            self.entity_synonyms,
            self.regex_features,
            self.lookup_tables,
        ]
        return not any([len(l) > 0 for l in lists_to_check])<|MERGE_RESOLUTION|>--- conflicted
+++ resolved
@@ -1,26 +1,14 @@
 import logging
 import os
 import random
-<<<<<<< HEAD
-import warnings
-=======
->>>>>>> 22f0a99f
 from collections import Counter, OrderedDict
 from copy import deepcopy
 from os.path import relpath
 from typing import Any, Dict, List, Optional, Set, Text, Tuple
 
 import rasa.nlu.utils
-<<<<<<< HEAD
-import rasa.utils.common as rasa_utils
-from rasa.nlu.constants import (
-    MESSAGE_RESPONSE_ATTRIBUTE,
-    MESSAGE_RESPONSE_KEY_ATTRIBUTE,
-)
-=======
 from rasa.utils.common import raise_warning, lazy_property
 from rasa.nlu.constants import RESPONSE_ATTRIBUTE, RESPONSE_KEY_ATTRIBUTE
->>>>>>> 22f0a99f
 from rasa.nlu.training_data.message import Message
 from rasa.nlu.training_data.util import check_duplicate_synonym
 from rasa.nlu.utils import list_to_str
@@ -127,11 +115,6 @@
 
             if ex.get("response"):
                 ex.set("response", ex.get("response").strip())
-<<<<<<< HEAD
-
-        return list(OrderedDict.fromkeys(examples))
-=======
->>>>>>> 22f0a99f
 
         return list(OrderedDict.fromkeys(examples))
 
@@ -227,11 +210,7 @@
 
     def as_json(self) -> Text:
 
-<<<<<<< HEAD
-        warnings.warn(
-=======
         raise_warning(
->>>>>>> 22f0a99f
             "Function 'as_json()' is deprecated and will be removed "
             "in future versions. Use 'nlu_as_json()' instead.",
             DeprecationWarning,
@@ -259,11 +238,7 @@
 
     def as_markdown(self) -> Text:
 
-<<<<<<< HEAD
-        warnings.warn(
-=======
         raise_warning(
->>>>>>> 22f0a99f
             "Function 'as_markdown()' is deprecated and will be removed "
             "in future versions. Use 'nlu_as_markdown()' and 'nlg_as_markdown()' "
             "instead.",
@@ -355,11 +330,7 @@
         # emit warnings for intents with only a few training samples
         for intent, count in self.examples_per_intent.items():
             if count < self.MIN_EXAMPLES_PER_INTENT:
-<<<<<<< HEAD
-                warnings.warn(
-=======
                 raise_warning(
->>>>>>> 22f0a99f
                     f"Intent '{intent}' has only {count} training examples! "
                     f"Minimum is {self.MIN_EXAMPLES_PER_INTENT}, training may fail."
                 )
@@ -367,16 +338,10 @@
         # emit warnings for entities with only a few training samples
         for entity_type, count in self.examples_per_entity.items():
             if count < self.MIN_EXAMPLES_PER_ENTITY:
-<<<<<<< HEAD
-                warnings.warn(
-                    f"Entity '{entity_type}' has only {count} training examples! "
-                    f"minimum is {self.MIN_EXAMPLES_PER_ENTITY}, training may fail."
-=======
                 raise_warning(
                     f"Entity '{entity_type}' has only {count} training examples! "
                     f"The minimum is {self.MIN_EXAMPLES_PER_ENTITY}, because of "
                     f"this the training may fail."
->>>>>>> 22f0a99f
                 )
 
     def train_test_split(
