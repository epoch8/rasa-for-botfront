from typing import List, Text

from rasa.nlu.tokenizers.tokenizer import Token, Tokenizer
from rasa.nlu.training_data import Message

<<<<<<< HEAD
from rasa.nlu.constants import (
    MESSAGE_TEXT_ATTRIBUTE,
    MESSAGE_TOKENS_NAMES,
    MESSAGE_ATTRIBUTES,
)
=======
from rasa.nlu.constants import TOKENS_NAMES, MESSAGE_ATTRIBUTES
>>>>>>> 22f0a99f
from rasa.utils.io import DEFAULT_ENCODING


class MitieTokenizer(Tokenizer):

    provides = [TOKENS_NAMES[attribute] for attribute in MESSAGE_ATTRIBUTES]

    defaults = {
        # Flag to check whether to split intents
        "intent_tokenization_flag": False,
        # Symbol on which intent should be split
        "intent_split_symbol": "_",
    }

    @classmethod
    def required_packages(cls) -> List[Text]:
        return ["mitie"]

<<<<<<< HEAD
    def train(
        self, training_data: TrainingData, config: RasaNLUModelConfig, **kwargs: Any
    ) -> None:

        for example in training_data.training_examples:

            for attribute in MESSAGE_ATTRIBUTES:

                if example.get(attribute) is not None:
                    example.set(
                        MESSAGE_TOKENS_NAMES[attribute],
                        self.tokenize(example.get(attribute)),
                    )

    def process(self, message: Message, **kwargs: Any) -> None:

        message.set(
            MESSAGE_TOKENS_NAMES[MESSAGE_TEXT_ATTRIBUTE], self.tokenize(message.text)
        )

    def _token_from_offset(self, text, offset, encoded_sentence):
        return Token(
            text.decode(DEFAULT_ENCODING),
            self._byte_to_char_offset(encoded_sentence, offset),
        )

    def tokenize(self, text: Text) -> List[Token]:
        import mitie

=======
    def tokenize(self, message: Message, attribute: Text) -> List[Token]:
        import mitie

        text = message.get(attribute)

>>>>>>> 22f0a99f
        encoded_sentence = text.encode(DEFAULT_ENCODING)
        tokenized = mitie.tokenize_with_offsets(encoded_sentence)
        tokens = [
            self._token_from_offset(token, offset, encoded_sentence)
            for token, offset in tokenized
        ]

        return tokens

    def _token_from_offset(
        self, text: bytes, offset: int, encoded_sentence: bytes
    ) -> Token:
        return Token(
            text.decode(DEFAULT_ENCODING),
            self._byte_to_char_offset(encoded_sentence, offset),
        )

    @staticmethod
    def _byte_to_char_offset(text: bytes, byte_offset: int) -> int:
        return len(text[:byte_offset].decode(DEFAULT_ENCODING))<|MERGE_RESOLUTION|>--- conflicted
+++ resolved
@@ -3,15 +3,7 @@
 from rasa.nlu.tokenizers.tokenizer import Token, Tokenizer
 from rasa.nlu.training_data import Message
 
-<<<<<<< HEAD
-from rasa.nlu.constants import (
-    MESSAGE_TEXT_ATTRIBUTE,
-    MESSAGE_TOKENS_NAMES,
-    MESSAGE_ATTRIBUTES,
-)
-=======
 from rasa.nlu.constants import TOKENS_NAMES, MESSAGE_ATTRIBUTES
->>>>>>> 22f0a99f
 from rasa.utils.io import DEFAULT_ENCODING
 
 
@@ -30,43 +22,11 @@
     def required_packages(cls) -> List[Text]:
         return ["mitie"]
 
-<<<<<<< HEAD
-    def train(
-        self, training_data: TrainingData, config: RasaNLUModelConfig, **kwargs: Any
-    ) -> None:
-
-        for example in training_data.training_examples:
-
-            for attribute in MESSAGE_ATTRIBUTES:
-
-                if example.get(attribute) is not None:
-                    example.set(
-                        MESSAGE_TOKENS_NAMES[attribute],
-                        self.tokenize(example.get(attribute)),
-                    )
-
-    def process(self, message: Message, **kwargs: Any) -> None:
-
-        message.set(
-            MESSAGE_TOKENS_NAMES[MESSAGE_TEXT_ATTRIBUTE], self.tokenize(message.text)
-        )
-
-    def _token_from_offset(self, text, offset, encoded_sentence):
-        return Token(
-            text.decode(DEFAULT_ENCODING),
-            self._byte_to_char_offset(encoded_sentence, offset),
-        )
-
-    def tokenize(self, text: Text) -> List[Token]:
-        import mitie
-
-=======
     def tokenize(self, message: Message, attribute: Text) -> List[Token]:
         import mitie
 
         text = message.get(attribute)
 
->>>>>>> 22f0a99f
         encoded_sentence = text.encode(DEFAULT_ENCODING)
         tokenized = mitie.tokenize_with_offsets(encoded_sentence)
         tokens = [
