--- conflicted
+++ resolved
@@ -95,10 +95,7 @@
 
     requires = [any_of(DENSE_FEATURE_NAMES[TEXT], SPARSE_FEATURE_NAMES[TEXT])]
 
-<<<<<<< HEAD
-=======
     # please make sure to update the docs when changing a default parameter
->>>>>>> 8d57ba80
     defaults = {
         # ## Architecture of the used neural network
         # Hidden layer sizes for layers before the embedding layers for user message
@@ -120,13 +117,7 @@
         VALUE_RELATIVE_ATTENTION: False,
         # Max position for relative embeddings
         MAX_RELATIVE_POSITION: None,
-<<<<<<< HEAD
-        # use a unidirectional or bidirectional encoder
-=======
-        # Max sequence length
-        MAX_SEQUENCE_LENGTH: 256,
         # Use a unidirectional or bidirectional encoder.
->>>>>>> 8d57ba80
         UNIDIRECTIONAL_ENCODER: False,
         # ## Training parameters
         # Initial and final batch sizes:
@@ -178,13 +169,9 @@
         DROP_RATE: 0.2,
         # Dropout rate for attention
         DROP_RATE_ATTENTION: 0,
-<<<<<<< HEAD
-        # sparsity of the weights in dense layers
+        # Sparsity of the weights in dense layers
         WEIGHT_SPARSITY: 0.8,
-        # if true apply dropout to sparse tensors
-=======
         # If 'True' apply dropout to sparse tensors
->>>>>>> 8d57ba80
         SPARSE_INPUT_DROPOUT: True,
         # ## Evaluation parameters
         # How often calculate validation accuracy.
