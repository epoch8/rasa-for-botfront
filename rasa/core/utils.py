import argparse
import json
import logging
import os
import re
import sys
from asyncio import Future
from decimal import Decimal
from hashlib import md5, sha1
from io import StringIO
from pathlib import Path
from typing import (
    Any,
<<<<<<< HEAD
    Dict,
=======
    Callable,
    Dict,
    Generator,
>>>>>>> 22f0a99f
    List,
    Optional,
    Set,
    TYPE_CHECKING,
    Text,
    Tuple,
<<<<<<< HEAD
    Callable,
=======
>>>>>>> 22f0a99f
    Union,
)

import aiohttp
import numpy as np
import rasa.utils.io as io_utils
<<<<<<< HEAD
from rasa.constants import ENV_SANIC_WORKERS, DEFAULT_SANIC_WORKERS
=======
from aiohttp import InvalidURL
from rasa.constants import DEFAULT_SANIC_WORKERS, ENV_SANIC_WORKERS
>>>>>>> 22f0a99f

# backwards compatibility 1.0.x
# noinspection PyUnresolvedReferences
from rasa.core.lock_store import LockStore, RedisLockStore
from rasa.utils.endpoints import EndpointConfig, read_endpoint_config
<<<<<<< HEAD
=======
from sanic import Sanic
from sanic.views import CompositionView
>>>>>>> 22f0a99f

logger = logging.getLogger(__name__)

if TYPE_CHECKING:
    from random import Random


def configure_file_logging(logger_obj: logging.Logger, log_file: Optional[Text]):
    if not log_file:
        return

    formatter = logging.Formatter("%(asctime)s [%(levelname)-5.5s]  %(message)s")
    file_handler = logging.FileHandler(log_file, encoding=io_utils.DEFAULT_ENCODING)
    file_handler.setLevel(logger_obj.level)
    file_handler.setFormatter(formatter)
    logger_obj.addHandler(file_handler)


def module_path_from_instance(inst: Any) -> Text:
    """Return the module path of an instance's class."""
    return inst.__module__ + "." + inst.__class__.__name__


def subsample_array(
    arr: List[Any],
    max_values: int,
    can_modify_incoming_array: bool = True,
    rand: Optional["Random"] = None,
) -> List[Any]:
    """Shuffles the array and returns `max_values` number of elements."""
    import random

    if not can_modify_incoming_array:
        arr = arr[:]
    if rand is not None:
        rand.shuffle(arr)
    else:
        random.shuffle(arr)
    return arr[:max_values]


def is_int(value: Any) -> bool:
    """Checks if a value is an integer.

    The type of the value is not important, it might be an int or a float."""

    # noinspection PyBroadException
    try:
        return value == int(value)
    except Exception:
        return False


def one_hot(hot_idx: int, length: int, dtype: Optional[Text] = None) -> np.array:
    if hot_idx >= length:
        raise ValueError(
            "Can't create one hot. Index '{}' is out "
            "of range (length '{}')".format(hot_idx, length)
        )
    r = np.zeros(length, dtype)
    r[hot_idx] = 1
    return r


def str_range_list(start: int, end: int) -> List[Text]:
    return [str(e) for e in range(start, end)]


def generate_id(prefix: Text = "", max_chars: Optional[int] = None) -> Text:
    import uuid

    gid = uuid.uuid4().hex
    if max_chars:
        gid = gid[:max_chars]

    return f"{prefix}{gid}"


def request_input(
    valid_values: Optional[List[Text]] = None,
    prompt: Optional[Text] = None,
    max_suggested: int = 3,
) -> Text:
    def wrong_input_message():
        print(
            "Invalid answer, only {}{} allowed\n".format(
                ", ".join(valid_values[:max_suggested]),
                ",..." if len(valid_values) > max_suggested else "",
            )
        )

    while True:
        try:
            input_value = input(prompt) if prompt else input()
            if valid_values is not None and input_value not in valid_values:
                wrong_input_message()
                continue
        except ValueError:
            wrong_input_message()
            continue
        return input_value


# noinspection PyPep8Naming


class HashableNDArray:
    """Hashable wrapper for ndarray objects.

    Instances of ndarray are not hashable, meaning they cannot be added to
    sets, nor used as keys in dictionaries. This is by design - ndarray
    objects are mutable, and therefore cannot reliably implement the
    __hash__() method.

    The hashable class allows a way around this limitation. It implements
    the required methods for hashable objects in terms of an encapsulated
    ndarray object. This can be either a copied instance (which is safer)
    or the original object (which requires the user to be careful enough
    not to modify it)."""

    def __init__(self, wrapped, tight=False) -> None:
        """Creates a new hashable object encapsulating an ndarray.

        wrapped
            The wrapped ndarray.

        tight
            Optional. If True, a copy of the input ndaray is created.
            Defaults to False.
        """

        self.__tight = tight
        self.__wrapped = np.array(wrapped) if tight else wrapped
        self.__hash = int(sha1(wrapped.view()).hexdigest(), 16)

    def __eq__(self, other) -> bool:
        return np.all(self.__wrapped == other.__wrapped)

    def __hash__(self) -> int:
        return self.__hash

    def unwrap(self) -> np.array:
        """Returns the encapsulated ndarray.

        If the wrapper is "tight", a copy of the encapsulated ndarray is
        returned. Otherwise, the encapsulated ndarray itself is returned."""

        if self.__tight:
            return np.array(self.__wrapped)

        return self.__wrapped


def _dump_yaml(obj: Dict, output: Union[Text, Path, StringIO]) -> None:
    import ruamel.yaml

    yaml_writer = ruamel.yaml.YAML(pure=True, typ="safe")
    yaml_writer.unicode_supplementary = True
    yaml_writer.default_flow_style = False
    yaml_writer.version = "1.1"

    yaml_writer.dump(obj, output)


def dump_obj_as_yaml_to_file(filename: Union[Text, Path], obj: Dict) -> None:
    """Writes data (python dict) to the filename in yaml repr."""

    io_utils.write_yaml_file(obj, filename)


def dump_obj_as_yaml_to_string(obj: Dict) -> Text:
    """Writes data (python dict) to a yaml string."""
    str_io = StringIO()
    _dump_yaml(obj, str_io)
    return str_io.getvalue()


def list_routes(app: Sanic):
    """List all the routes of a sanic application.

    Mainly used for debugging."""
    from urllib.parse import unquote

    output = {}

    def find_route(suffix, path):
        for name, (uri, _) in app.router.routes_names.items():
            if name.split(".")[-1] == suffix and uri == path:
                return name
        return None

    for endpoint, route in app.router.routes_all.items():
        if endpoint[:-1] in app.router.routes_all and endpoint[-1] == "/":
            continue

        options = {}
        for arg in route.parameters:
            options[arg] = f"[{arg}]"

        if not isinstance(route.handler, CompositionView):
            handlers = [(list(route.methods)[0], route.name)]
        else:
            handlers = [
                (method, find_route(v.__name__, endpoint) or v.__name__)
                for method, v in route.handler.handlers.items()
            ]

        for method, name in handlers:
            line = unquote(f"{endpoint:50s} {method:30s} {name}")
            output[name] = line

    url_table = "\n".join(output[url] for url in sorted(output))
    logger.debug(f"Available web server routes: \n{url_table}")

    return output


def cap_length(s: Text, char_limit: int = 20, append_ellipsis: bool = True) -> Text:
    """Makes sure the string doesn't exceed the passed char limit.

    Appends an ellipsis if the string is too long."""

    if len(s) > char_limit:
        if append_ellipsis:
            return s[: char_limit - 3] + "..."
        else:
            return s[:char_limit]
    else:
        return s


def extract_args(
    kwargs: Dict[Text, Any], keys_to_extract: Set[Text]
) -> Tuple[Dict[Text, Any], Dict[Text, Any]]:
    """Go through the kwargs and filter out the specified keys.

    Return both, the filtered kwargs as well as the remaining kwargs."""

    remaining = {}
    extracted = {}
    for k, v in kwargs.items():
        if k in keys_to_extract:
            extracted[k] = v
        else:
            remaining[k] = v

    return extracted, remaining


def all_subclasses(cls: Any) -> List[Any]:
    """Returns all known (imported) subclasses of a class."""

    return cls.__subclasses__() + [
        g for s in cls.__subclasses__() for g in all_subclasses(s)
    ]


def is_limit_reached(num_messages: int, limit: int) -> bool:
    return limit is not None and num_messages >= limit


def read_lines(
    filename, max_line_limit=None, line_pattern=".*"
) -> Generator[Text, Any, None]:
    """Read messages from the command line and print bot responses."""

    line_filter = re.compile(line_pattern)

    with open(filename, "r", encoding=io_utils.DEFAULT_ENCODING) as f:
        num_messages = 0
        for line in f:
            m = line_filter.match(line)
            if m is not None:
                yield m.group(1 if m.lastindex else 0)
                num_messages += 1

            if is_limit_reached(num_messages, max_line_limit):
                break


def file_as_bytes(path: Text) -> bytes:
    """Read in a file as a byte array."""
    with open(path, "rb") as f:
        return f.read()


def convert_bytes_to_string(data: Union[bytes, bytearray, Text]) -> Text:
    """Convert `data` to string if it is a bytes-like object."""

    if isinstance(data, (bytes, bytearray)):
        return data.decode(io_utils.DEFAULT_ENCODING)

    return data


def get_file_hash(path: Text) -> Text:
    """Calculate the md5 hash of a file."""
    return md5(file_as_bytes(path)).hexdigest()


def get_text_hash(text: Text, encoding: Text = io_utils.DEFAULT_ENCODING) -> Text:
    """Calculate the md5 hash for a text."""
    return md5(text.encode(encoding)).hexdigest()


def get_dict_hash(data: Dict, encoding: Text = io_utils.DEFAULT_ENCODING) -> Text:
    """Calculate the md5 hash of a dictionary."""
    return md5(json.dumps(data, sort_keys=True).encode(encoding)).hexdigest()


async def download_file_from_url(url: Text) -> Text:
    """Download a story file from a url and persists it into a temp file.

    Returns the file path of the temp file that contains the
    downloaded content."""
    from rasa.nlu import utils as nlu_utils

    if not nlu_utils.is_url(url):
        raise InvalidURL(url)

    async with aiohttp.ClientSession() as session:
        async with session.get(url, raise_for_status=True) as resp:
            filename = io_utils.create_temporary_file(await resp.read(), mode="w+b")

    return filename


def remove_none_values(obj: Dict[Text, Any]) -> Dict[Text, Any]:
    """Remove all keys that store a `None` value."""
    return {k: v for k, v in obj.items() if v is not None}


def pad_lists_to_size(
    list_x: List, list_y: List, padding_value: Optional[Any] = None
) -> Tuple[List, List]:
    """Compares list sizes and pads them to equal length."""

    difference = len(list_x) - len(list_y)

    if difference > 0:
        return list_x, list_y + [padding_value] * difference
    elif difference < 0:
        return list_x + [padding_value] * (-difference), list_y
    else:
        return list_x, list_y


class AvailableEndpoints:
    """Collection of configured endpoints."""

    @classmethod
    def read_endpoints(cls, endpoint_file: Text) -> "AvailableEndpoints":
        nlg = read_endpoint_config(endpoint_file, endpoint_type="nlg")
        nlu = read_endpoint_config(endpoint_file, endpoint_type="nlu")
        action = read_endpoint_config(endpoint_file, endpoint_type="action_endpoint")
        model = read_endpoint_config(endpoint_file, endpoint_type="models")
        tracker_store = read_endpoint_config(
            endpoint_file, endpoint_type="tracker_store"
        )
        lock_store = read_endpoint_config(endpoint_file, endpoint_type="lock_store")
        event_broker = read_endpoint_config(endpoint_file, endpoint_type="event_broker")

        return cls(nlg, nlu, action, model, tracker_store, lock_store, event_broker)

    def __init__(
        self,
        nlg: Optional[EndpointConfig] = None,
        nlu: Optional[EndpointConfig] = None,
        action: Optional[EndpointConfig] = None,
        model: Optional[EndpointConfig] = None,
        tracker_store: Optional[EndpointConfig] = None,
        lock_store: Optional[EndpointConfig] = None,
        event_broker: Optional[EndpointConfig] = None,
    ) -> None:
        self.model = model
        self.action = action
        self.nlu = nlu
        self.nlg = nlg
        self.tracker_store = tracker_store
        self.lock_store = lock_store
        self.event_broker = event_broker


# noinspection PyProtectedMember
def set_default_subparser(parser, default_subparser) -> None:
    """default subparser selection. Call after setup, just before parse_args()

    parser: the name of the parser you're making changes to
    default_subparser: the name of the subparser to call by default"""
    subparser_found = False
    for arg in sys.argv[1:]:
        if arg in ["-h", "--help"]:  # global help if no subparser
            break
    else:
        for x in parser._subparsers._actions:
            if not isinstance(x, argparse._SubParsersAction):
                continue
            for sp_name in x._name_parser_map.keys():
                if sp_name in sys.argv[1:]:
                    subparser_found = True
        if not subparser_found:
            # insert default in first position before all other arguments
            sys.argv.insert(1, default_subparser)


def create_task_error_logger(error_message: Text = "") -> Callable[[Future], None]:
    """Error logger to be attached to a task.

    This will ensure exceptions are properly logged and won't get lost."""

    def handler(fut: Future) -> None:
        # noinspection PyBroadException
        try:
            fut.result()
        except Exception:
            logger.exception(
                "An exception was raised while running task. "
                "{}".format(error_message)
            )

    return handler


<<<<<<< HEAD
def replace_floats_with_decimals(obj: Union[List, Dict]) -> Any:
=======
def replace_floats_with_decimals(obj: Union[List, Dict], round_digits: int = 9) -> Any:
>>>>>>> 22f0a99f
    """
    Utility method to recursively walk a dictionary or list converting all `float` to `Decimal` as required by DynamoDb.

    Args:
        obj: A `List` or `Dict` object.
<<<<<<< HEAD

    Returns: An object with all matching values and `float` type replaced by `Decimal`.
=======
        round_digits: A int value to set the rounding precision of Decimal values.

    Returns: An object with all matching values and `float` types replaced by `Decimal`s rounded to `round_digits` decimal places.
>>>>>>> 22f0a99f

    """
    if isinstance(obj, list):
        for i in range(len(obj)):
<<<<<<< HEAD
            obj[i] = replace_floats_with_decimals(obj[i])
        return obj
    elif isinstance(obj, dict):
        for j in obj:
            obj[j] = replace_floats_with_decimals(obj[j])
        return obj
    elif isinstance(obj, float):
        return Decimal(obj)
=======
            obj[i] = replace_floats_with_decimals(obj[i], round_digits)
        return obj
    elif isinstance(obj, dict):
        for j in obj:
            obj[j] = replace_floats_with_decimals(obj[j], round_digits)
        return obj
    elif isinstance(obj, float) or isinstance(obj, Decimal):
        return round(Decimal(obj), round_digits)
>>>>>>> 22f0a99f
    else:
        return obj


def _lock_store_is_redis_lock_store(
    lock_store: Union[EndpointConfig, LockStore, None]
) -> bool:
    # determine whether `lock_store` is associated with a `RedisLockStore`
    if isinstance(lock_store, LockStore):
        if isinstance(lock_store, RedisLockStore):
            return True
        return False

    # `lock_store` is `None` or `EndpointConfig`
    return lock_store is not None and lock_store.type == "redis"


def number_of_sanic_workers(lock_store: Union[EndpointConfig, LockStore, None]) -> int:
    """Get the number of Sanic workers to use in `app.run()`.

    If the environment variable constants.ENV_SANIC_WORKERS is set and is not equal to
    1, that value will only be permitted if the used lock store supports shared
    resources across multiple workers (e.g. ``RedisLockStore``).
    """

    def _log_and_get_default_number_of_workers():
        logger.debug(
            f"Using the default number of Sanic workers ({DEFAULT_SANIC_WORKERS})."
        )
        return DEFAULT_SANIC_WORKERS

    try:
        env_value = int(os.environ.get(ENV_SANIC_WORKERS, DEFAULT_SANIC_WORKERS))
    except ValueError:
        logger.error(
            f"Cannot convert environment variable `{ENV_SANIC_WORKERS}` "
            f"to int ('{os.environ[ENV_SANIC_WORKERS]}')."
        )
        return _log_and_get_default_number_of_workers()

    if env_value == DEFAULT_SANIC_WORKERS:
        return _log_and_get_default_number_of_workers()

    if env_value < 1:
        logger.debug(
            f"Cannot set number of Sanic workers to the desired value "
            f"({env_value}). The number of workers must be at least 1."
        )
        return _log_and_get_default_number_of_workers()

    if _lock_store_is_redis_lock_store(lock_store):
        logger.debug(f"Using {env_value} Sanic workers.")
        return env_value

    logger.debug(
        f"Unable to assign desired number of Sanic workers ({env_value}) as "
        f"no `RedisLockStore` endpoint configuration has been found."
    )
    return _log_and_get_default_number_of_workers()<|MERGE_RESOLUTION|>--- conflicted
+++ resolved
@@ -11,45 +11,30 @@
 from pathlib import Path
 from typing import (
     Any,
-<<<<<<< HEAD
-    Dict,
-=======
     Callable,
     Dict,
     Generator,
->>>>>>> 22f0a99f
     List,
     Optional,
     Set,
     TYPE_CHECKING,
     Text,
     Tuple,
-<<<<<<< HEAD
-    Callable,
-=======
->>>>>>> 22f0a99f
     Union,
 )
 
 import aiohttp
 import numpy as np
 import rasa.utils.io as io_utils
-<<<<<<< HEAD
-from rasa.constants import ENV_SANIC_WORKERS, DEFAULT_SANIC_WORKERS
-=======
 from aiohttp import InvalidURL
 from rasa.constants import DEFAULT_SANIC_WORKERS, ENV_SANIC_WORKERS
->>>>>>> 22f0a99f
 
 # backwards compatibility 1.0.x
 # noinspection PyUnresolvedReferences
 from rasa.core.lock_store import LockStore, RedisLockStore
 from rasa.utils.endpoints import EndpointConfig, read_endpoint_config
-<<<<<<< HEAD
-=======
 from sanic import Sanic
 from sanic.views import CompositionView
->>>>>>> 22f0a99f
 
 logger = logging.getLogger(__name__)
 
@@ -473,38 +458,19 @@
     return handler
 
 
-<<<<<<< HEAD
-def replace_floats_with_decimals(obj: Union[List, Dict]) -> Any:
-=======
 def replace_floats_with_decimals(obj: Union[List, Dict], round_digits: int = 9) -> Any:
->>>>>>> 22f0a99f
     """
     Utility method to recursively walk a dictionary or list converting all `float` to `Decimal` as required by DynamoDb.
 
     Args:
         obj: A `List` or `Dict` object.
-<<<<<<< HEAD
-
-    Returns: An object with all matching values and `float` type replaced by `Decimal`.
-=======
         round_digits: A int value to set the rounding precision of Decimal values.
 
     Returns: An object with all matching values and `float` types replaced by `Decimal`s rounded to `round_digits` decimal places.
->>>>>>> 22f0a99f
 
     """
     if isinstance(obj, list):
         for i in range(len(obj)):
-<<<<<<< HEAD
-            obj[i] = replace_floats_with_decimals(obj[i])
-        return obj
-    elif isinstance(obj, dict):
-        for j in obj:
-            obj[j] = replace_floats_with_decimals(obj[j])
-        return obj
-    elif isinstance(obj, float):
-        return Decimal(obj)
-=======
             obj[i] = replace_floats_with_decimals(obj[i], round_digits)
         return obj
     elif isinstance(obj, dict):
@@ -513,7 +479,6 @@
         return obj
     elif isinstance(obj, float) or isinstance(obj, Decimal):
         return round(Decimal(obj), round_digits)
->>>>>>> 22f0a99f
     else:
         return obj
 
