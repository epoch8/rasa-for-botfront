import logging
import os
import shutil
import tempfile
import uuid
from asyncio import CancelledError
from sanic import Sanic
from typing import Any, Callable, Dict, List, Optional, Text, Tuple, Union

import aiohttp

import rasa
import rasa.utils.io
from rasa.constants import DEFAULT_DOMAIN_PATH, LEGACY_DOCS_BASE_URL
from rasa.core import constants, jobs, training
from rasa.core.channels.channel import (
    InputChannel,
    OutputChannel,
    UserMessage,
    CollectingOutputChannel,
)
from rasa.core.constants import DEFAULT_REQUEST_TIMEOUT
from rasa.core.domain import Domain, InvalidDomain
from rasa.core.exceptions import AgentNotReady
from rasa.core.interpreter import NaturalLanguageInterpreter, RegexInterpreter
from rasa.core.nlg import NaturalLanguageGenerator
from rasa.core.policies.policy import Policy
from rasa.core.policies.form_policy import FormPolicy
from rasa.core.policies.ensemble import PolicyEnsemble, SimplePolicyEnsemble
from rasa.core.policies.memoization import MemoizationPolicy
from rasa.core.processor import MessageProcessor
from rasa.core.tracker_store import InMemoryTrackerStore, TrackerStore
from rasa.core.trackers import DialogueStateTracker
from rasa.core.utils import LockCounter
from rasa.model import (
    get_model_subdirectories,
    get_latest_model,
    unpack_model,
    get_model,
)
from rasa.nlu.utils import is_url
from rasa.utils.common import update_sanic_log_level, set_log_level
from rasa.utils.endpoints import EndpointConfig
from rasa.exceptions import ModelNotFound

logger = logging.getLogger(__name__)


async def load_from_server(agent: "Agent", model_server: EndpointConfig) -> "Agent":
    """Load a persisted model from a server."""

    # We are going to pull the model once first, and then schedule a recurring
    # job. the benefit of this approach is that we can be sure that there
    # is a model after this function completes -> allows to do proper
    # "is alive" check on a startup server's `/status` endpoint. If the server
    # is started, we can be sure that it also already loaded (or tried to)
    # a model.
    await _update_model_from_server(model_server, agent)

    wait_time_between_pulls = model_server.kwargs.get("wait_time_between_pulls", 100)

    if wait_time_between_pulls:
        # continuously pull the model every `wait_time_between_pulls` seconds
        await schedule_model_pulling(model_server, int(wait_time_between_pulls), agent)

    return agent


def _load_and_set_updated_model(
    agent: "Agent", model_directory: Text, fingerprint: Text
):
    """Load the persisted model into memory and set the model on the agent."""

    logger.debug("Found new model with fingerprint {}. Loading...".format(fingerprint))

    core_path, nlu_models = get_model_subdirectories(model_directory)

    interpreters = {}
    # If NLU models exist then create interpreters from them
    if len(nlu_models):
        for lang, model_path in nlu_models.items():
            interpreters[lang] = NaturalLanguageInterpreter.create(os.path.join(model_directory, model_path))
    # If no NLU models exist, then associate a RegexInterpreter to the language code found in the fingerprints,
    # that should correspond to the default language in Botfront. This is to make sure an interpreter is available
    # when training stories without NLU
    else:
        from rasa.model import fingerprint_from_path, FINGERPRINT_CONFIG_NLU_KEY
        models_fingerprint = fingerprint_from_path(model_directory)
        if len(models_fingerprint.get(FINGERPRINT_CONFIG_NLU_KEY).keys()):
            interpreters = {list(models_fingerprint.get(FINGERPRINT_CONFIG_NLU_KEY).keys())[0]: RegexInterpreter()}

    domain = None
    if os.path.exists(core_path):
        domain_path = os.path.join(os.path.abspath(core_path), DEFAULT_DOMAIN_PATH)
        domain = Domain.load(domain_path)

    try:
        policy_ensemble = None
        if os.path.exists(core_path):
            policy_ensemble = PolicyEnsemble.load(core_path)
        agent.update_model(
            domain, policy_ensemble, fingerprint, interpreters, model_directory
        )
        logger.debug("Finished updating agent to new model.")
    except Exception:
        logger.exception(
            "Failed to load policy and update agent. "
            "The previous model will stay loaded instead."
        )


async def _update_model_from_server(
    model_server: EndpointConfig, agent: "Agent"
) -> None:
    """Load a zipped Rasa Core model from a URL and update the passed agent."""

    if not is_url(model_server.url):
        raise aiohttp.InvalidURL(model_server.url)


    model_directory_and_fingerprint = await _pull_model_and_fingerprint(
        model_server, agent.fingerprint
    )
    if model_directory_and_fingerprint:
        model_directory, new_model_fingerprint = model_directory_and_fingerprint
        _load_and_set_updated_model(agent, model_directory, new_model_fingerprint)
    else:
        logger.debug("No new model found at URL {}".format(model_server.url))


async def _pull_model_and_fingerprint(
    model_server: EndpointConfig, fingerprint: Optional[Text]
) -> Optional[Tuple[Text, Text]]:
    """Queries the model server.

    Returns the temporary model directory and value of the response's <ETag> header
    which contains the model hash. Returns `None` if no new model is found.
    """

    headers = {"If-None-Match": fingerprint}

    logger.debug("Requesting model from server {}...".format(model_server.url))

    async with model_server.session() as session:
        try:
            set_log_level()
            params = model_server.combine_parameters()
            async with session.request(
                "GET",
                model_server.url,
                timeout=DEFAULT_REQUEST_TIMEOUT,
                headers=headers,
                params=params,
            ) as resp:

                if resp.status in [204, 304]:
                    logger.debug(
                        "Model server returned {} status code, "
                        "indicating that no new model is available. "
                        "Current fingerprint: {}"
                        "".format(resp.status, fingerprint)
                    )
                    return None
                elif resp.status == 404:
                    logger.debug(
                        "Model server didn't find a model for our request. "
                        "Probably no one did train a model for the project "
                        "and tag combination yet."
                    )
                    return None
                elif resp.status != 200:
                    logger.debug(
                        "Tried to fetch model from server, but server response "
                        "status code is {}. We'll retry later..."
                        "".format(resp.status)
                    )
                    return None

                model_directory = tempfile.mkdtemp()
                rasa.utils.io.unarchive(await resp.read(), model_directory)
                logger.debug(
                    "Unzipped model to '{}'".format(os.path.abspath(model_directory))
                )

                # get the new fingerprint
                new_fingerprint = resp.headers.get("ETag")
                # return new tmp model directory and new fingerprint
                return model_directory, new_fingerprint

        except aiohttp.ClientError as e:
            logger.debug(
                "Tried to fetch model from server, but "
                "couldn't reach server. We'll retry later... "
                "Error: {}.".format(e)
            )
            return None


async def _run_model_pulling_worker(
    model_server: EndpointConfig, agent: "Agent"
) -> None:
    # noinspection PyBroadException
    try:
        await _update_model_from_server(model_server, agent)
    except CancelledError:
        logger.warning("Stopping model pulling (cancelled).")
    except Exception:
        logger.exception(
            "An exception was raised while fetching a model. Continuing anyways..."
        )


async def schedule_model_pulling(
    model_server: EndpointConfig, wait_time_between_pulls: int, agent: "Agent"
):
    (await jobs.scheduler()).add_job(
        _run_model_pulling_worker,
        "interval",
        seconds=wait_time_between_pulls,
        args=[model_server, agent],
        id="pull-model-from-server",
        replace_existing=True,
    )


async def load_agent(
    model_path: Optional[Text] = None,
    model_server: Optional[EndpointConfig] = None,
    remote_storage: Optional[Text] = None,
    interpreters: Optional[Dict[Text, NaturalLanguageInterpreter]] = None,
    generator: Union[EndpointConfig, NaturalLanguageGenerator] = None,
    tracker_store: Optional[TrackerStore] = None,
    action_endpoint: Optional[EndpointConfig] = None,
):
    try:
        if model_server is not None:
            return await load_from_server(
                Agent(
                    interpreters=interpreters,
                    generator=generator,
                    tracker_store=tracker_store,
                    action_endpoint=action_endpoint,
                    model_server=model_server,
                    remote_storage=remote_storage,
                ),
                model_server,
            )

        elif remote_storage is not None:
            return Agent.load_from_remote_storage(
                remote_storage,
                model_path,
                interpreters=interpreters,
                generator=generator,
                tracker_store=tracker_store,
                action_endpoint=action_endpoint,
                model_server=model_server,
            )

        elif model_path is not None and os.path.exists(model_path):
            return Agent.load_local_model(
                model_path,
<<<<<<< HEAD
                interpreters=interpreters,
=======
                interpreter=interpreter,
>>>>>>> e002d095
                generator=generator,
                tracker_store=tracker_store,
                action_endpoint=action_endpoint,
                model_server=model_server,
                remote_storage=remote_storage,
            )

        else:
            logger.warning("No valid configuration given to load agent.")
            return None

    except Exception as e:
        logger.error("Could not load model due to {}.".format(e))
        raise

class Agent(object):
    """The Agent class provides a convenient interface for the most important
     Rasa functionality.

     This includes training, handling messages, loading a dialogue model,
     getting the next action, and handling a channel."""

    def __init__(
        self,
        domain: Union[Text, Domain] = None,
        policies: Union[PolicyEnsemble, List[Policy], None] = None,
        interpreters: Optional[Dict[Text, NaturalLanguageInterpreter]] = None,
        generator: Union[EndpointConfig, NaturalLanguageGenerator, None] = None,
        tracker_store: Optional[TrackerStore] = None,
        action_endpoint: Optional[EndpointConfig] = None,
        fingerprint: Optional[Text] = None,
        model_directory: Optional[Text] = None,
        model_server: Optional[EndpointConfig] = None,
        remote_storage: Optional[Text] = None,
    ):
        # Initializing variables with the passed parameters.
        self.domain = self._create_domain(domain)
        if self.domain:
            self.domain.add_requested_slot()
        self.policy_ensemble = self._create_ensemble(policies)
        if not self._is_form_policy_present():
            raise InvalidDomain(
                "You have defined a form action, but haven't added the "
                "FormPolicy to your policy ensemble."
            )

        self.interpreters = interpreters

        self.nlg = NaturalLanguageGenerator.create(generator, self.domain)
        self.tracker_store = self.create_tracker_store(tracker_store, self.domain)
        self.action_endpoint = action_endpoint
        self.conversations_in_processing = {}

        self._set_fingerprint(fingerprint)
        self.model_directory = model_directory
        self.model_server = model_server
        self.remote_storage = remote_storage

    def update_model(
        self,
        domain: Domain,
        policy_ensemble: PolicyEnsemble,
        fingerprint: Optional[Text],
        interpreters: Optional[Dict[str, NaturalLanguageInterpreter]] = None,
        model_directory: Optional[Text] = None,
    ) -> None:
        self.domain = domain
        self.policy_ensemble = policy_ensemble

        if interpreters:
            self.interpreters = {}
            for lang in interpreters.keys():
                self.interpreters[lang] = NaturalLanguageInterpreter.create(interpreters[lang])

        self._set_fingerprint(fingerprint)

        # update domain on all instances
        self.tracker_store.domain = domain
        if hasattr(self.nlg, "templates"):
            self.nlg.templates = domain.templates or []

        self.model_directory = model_directory

    @classmethod
    def load(
        cls,
<<<<<<< HEAD
        unpacked_model_path: Text,
        interpreters: Optional[Dict[Text, NaturalLanguageInterpreter]] = None,
=======
        model_path: Text,
        interpreter: Optional[NaturalLanguageInterpreter] = None,
>>>>>>> e002d095
        generator: Union[EndpointConfig, NaturalLanguageGenerator] = None,
        tracker_store: Optional[TrackerStore] = None,
        action_endpoint: Optional[EndpointConfig] = None,
        model_server: Optional[EndpointConfig] = None,
        remote_storage: Optional[Text] = None,
    ) -> "Agent":
        """Load a persisted model from the passed path."""
        try:
            if not model_path:
                raise ModelNotFound("No path specified.")
            elif not os.path.exists(model_path):
                raise ModelNotFound("No file or directory at '{}'.".format(model_path))
            elif os.path.isfile(model_path):
                model_path = get_model(model_path)
        except ModelNotFound:
            raise ValueError(
                "You are trying to load a MODEL from '{}', which is not possible. \n"
                "The model path should be a 'tar.gz' file or a directory "
                "containing the various model files in the sub-directories 'core' "
                "and 'nlu'. \n\nIf you want to load training data instead of "
                "a model, use `agent.load_data(...)` instead.".format(model_path)
            )

<<<<<<< HEAD
        core_model, nlu_models = get_model_subdirectories(unpacked_model_path)
        if len(nlu_models):
            if not interpreters:
                interpreters = {}
                for lang, model_path in nlu_models.items():
                    interpreters[lang] = NaturalLanguageInterpreter.create(os.path.join(unpacked_model_path, model_path))
        else:
            from rasa.model import fingerprint_from_path, FINGERPRINT_CONFIG_NLU_KEY
            fingerprint = fingerprint_from_path(unpacked_model_path)
            if len(fingerprint.get(FINGERPRINT_CONFIG_NLU_KEY).keys()):
                interpreters = {list(fingerprint.get(FINGERPRINT_CONFIG_NLU_KEY).keys())[0]: RegexInterpreter()}
=======
        core_model, nlu_model = get_model_subdirectories(model_path)

        if not interpreter and os.path.exists(nlu_model):
            interpreter = NaturalLanguageInterpreter.create(nlu_model)
>>>>>>> e002d095

        domain = None
        ensemble = None

        if os.path.exists(core_model):
            domain = Domain.load(os.path.join(core_model, DEFAULT_DOMAIN_PATH))
            ensemble = PolicyEnsemble.load(core_model) if core_model else None

            # ensures the domain hasn't changed between test and train
            domain.compare_with_specification(core_model)

        return cls(
            domain=domain,
            policies=ensemble,
            interpreters=interpreters,
            generator=generator,
            tracker_store=tracker_store,
            action_endpoint=action_endpoint,
            model_directory=model_path,
            model_server=model_server,
            remote_storage=remote_storage,
        )

    def is_ready(self):
        """Check if all necessary components are instantiated to use agent."""
        return (
            self.tracker_store is not None
            and self.policy_ensemble is not None
            and self.interpreters is not None
        )

    async def handle_message(
        self,
        message: UserMessage,
        message_preprocessor: Optional[Callable[[Text], Text]] = None,
        **kwargs
    ) -> Optional[List[Dict[Text, Any]]]:
        """Handle a single message."""

        if not isinstance(message, UserMessage):
            logger.warning(
                "Passing a text to `agent.handle_message(...)` is "
                "deprecated. Rather use `agent.handle_text(...)`."
            )
            # noinspection PyTypeChecker
            return await self.handle_text(
                message, message_preprocessor=message_preprocessor, **kwargs
            )

        def noop(_):
            logger.info("Ignoring message as there is no agent to handle it.")
            return None

        if not self.is_ready():
            return noop(message)

        processor = self.create_processor(message_preprocessor)

        # get the lock for the current conversation
        lock = self.conversations_in_processing.get(message.sender_id)
        if not lock:
            logger.debug(
                "Created a new lock for conversation '{}'".format(message.sender_id)
            )
            lock = LockCounter()
            self.conversations_in_processing[message.sender_id] = lock

        try:
            async with lock:
                # this makes sure that there can always only be one coroutine
                # handling a conversation at any point in time
                # Note: this doesn't support multi-processing, it just works
                # for coroutines. If there are multiple processes handling
                # messages, an external system needs to make sure messages
                # for the same conversation are always processed by the same
                # process.
                return await processor.handle_message(message)
        finally:
            if not lock.is_someone_waiting():
                # dispose of the lock if no one needs it to avoid
                # accumulating locks
                del self.conversations_in_processing[message.sender_id]
                logger.debug(
                    "Deleted lock for conversation '{}' (unused)"
                    "".format(message.sender_id)
                )

    # noinspection PyUnusedLocal
    def predict_next(self, sender_id: Text, **kwargs: Any) -> Optional[Dict[Text, Any]]:
        """Handle a single message."""

        processor = self.create_processor()
        return processor.predict_next(sender_id)

    # noinspection PyUnusedLocal
    async def log_message(
        self,
        message: UserMessage,
        message_preprocessor: Optional[Callable[[Text], Text]] = None,
        **kwargs: Any
    ) -> DialogueStateTracker:
        """Append a message to a dialogue - does not predict actions."""

        processor = self.create_processor(message_preprocessor)
        return await processor.log_message(message)

    async def execute_action(
        self,
        sender_id: Text,
        action: Text,
        output_channel: CollectingOutputChannel,
        policy: Text,
        confidence: float,
    ) -> DialogueStateTracker:
        """Handle a single message."""

        processor = self.create_processor()
        return await processor.execute_action(
            sender_id, action, output_channel, self.nlg, policy, confidence
        )

    async def handle_text(
        self,
        text_message: Union[Text, Dict[Text, Any]],
        message_preprocessor: Optional[Callable[[Text], Text]] = None,
        output_channel: Optional[OutputChannel] = None,
        sender_id: Optional[Text] = UserMessage.DEFAULT_SENDER_ID,
    ) -> Optional[List[Dict[Text, Any]]]:
        """Handle a single message.

        If a message preprocessor is passed, the message will be passed to that
        function first and the return value is then used as the
        input for the dialogue engine.

        The return value of this function depends on the ``output_channel``. If
        the output channel is not set, set to ``None``, or set
        to ``CollectingOutputChannel`` this function will return the messages
        the bot wants to respond.

        :Example:

            >>> from rasa.core.agent import Agent
            >>> from rasa.core.interpreter import RasaNLUInterpreter
            >>> agent = Agent.load("examples/restaurantbot/models/current")
            >>> await agent.handle_text("hello")
            [u'how can I help you?']

        """

        if isinstance(text_message, str):
            text_message = {"text": text_message}

        msg = UserMessage(text_message.get("text"), output_channel, sender_id)

        return await self.handle_message(msg, message_preprocessor)

    def toggle_memoization(self, activate: bool) -> None:
        """Toggles the memoization on and off.

        If a memoization policy is present in the ensemble, this will toggle
        the prediction of that policy. When set to ``False`` the Memoization
        policies present in the policy ensemble will not make any predictions.
        Hence, the prediction result from the ensemble always needs to come
        from a different policy (e.g. ``KerasPolicy``). Useful to test
        prediction
        capabilities of an ensemble when ignoring memorized turns from the
        training data."""

        if not self.policy_ensemble:
            return

        for p in self.policy_ensemble.policies:
            # explicitly ignore inheritance (e.g. augmented memoization policy)
            if type(p) == MemoizationPolicy:
                p.toggle(activate)

    def continue_training(
        self, trackers: List[DialogueStateTracker], **kwargs: Any
    ) -> None:

        if not self.is_ready():
            raise AgentNotReady("Can't continue training without a policy ensemble.")

        self.policy_ensemble.continue_training(trackers, self.domain, **kwargs)
        self._set_fingerprint()

    def _max_history(self):
        """Find maximum max_history."""

        max_histories = [
            policy.featurizer.max_history
            for policy in self.policy_ensemble.policies
            if hasattr(policy.featurizer, "max_history")
        ]

        return max(max_histories or [0])

    def _are_all_featurizers_using_a_max_history(self):
        """Check if all featurizers are MaxHistoryTrackerFeaturizer."""

        def has_max_history_featurizer(policy):
            return policy.featurizer and hasattr(policy.featurizer, "max_history")

        for p in self.policy_ensemble.policies:
            if p.featurizer and not has_max_history_featurizer(p):
                return False
        return True

    async def load_data(
        self,
        resource_name: Text,
        remove_duplicates: bool = True,
        unique_last_num_states: Optional[int] = None,
        augmentation_factor: int = 20,
        tracker_limit: Optional[int] = None,
        use_story_concatenation: bool = True,
        debug_plots: bool = False,
        exclusion_percentage: int = None,
    ) -> List[DialogueStateTracker]:
        """Load training data from a resource."""

        max_history = self._max_history()

        if unique_last_num_states is None:
            # for speed up of data generation
            # automatically detect unique_last_num_states
            # if it was not set and
            # if all featurizers are MaxHistoryTrackerFeaturizer
            if self._are_all_featurizers_using_a_max_history():
                unique_last_num_states = max_history
        elif unique_last_num_states < max_history:
            # possibility of data loss
            logger.warning(
                "unique_last_num_states={} but "
                "maximum max_history={}."
                "Possibility of data loss. "
                "It is recommended to set "
                "unique_last_num_states to "
                "at least maximum max_history."
                "".format(unique_last_num_states, max_history)
            )

        return await training.load_data(
            resource_name,
            self.domain,
            remove_duplicates,
            unique_last_num_states,
            augmentation_factor,
            tracker_limit,
            use_story_concatenation,
            debug_plots,
            exclusion_percentage=exclusion_percentage,
        )

    def train(
        self, training_trackers: List[DialogueStateTracker], **kwargs: Any
    ) -> None:
        """Train the policies / policy ensemble using dialogue data from file.

        Args:
            training_trackers: trackers to train on
            **kwargs: additional arguments passed to the underlying ML
                           trainer (e.g. keras parameters)
        """
        if not self.is_ready():
            raise AgentNotReady("Can't train without a policy ensemble.")

        # deprecation tests
        if kwargs.get("featurizer"):
            raise Exception(
                "Passing `featurizer` "
                "to `agent.train(...)` is not supported anymore. "
                "Pass appropriate featurizer directly "
                "to the policy configuration instead. More info "
                "{}/core/migrations.html".format(LEGACY_DOCS_BASE_URL)
            )
        if (
            kwargs.get("epochs")
            or kwargs.get("max_history")
            or kwargs.get("batch_size")
        ):
            raise Exception(
                "Passing policy configuration parameters "
                "to `agent.train(...)` is not supported "
                "anymore. Specify parameters directly in the "
                "policy configuration instead. More info "
                "{}/core/migrations.html".format(LEGACY_DOCS_BASE_URL)
            )

        if isinstance(training_trackers, str):
            # the user most likely passed in a file name to load training
            # data from
            raise Exception(
                "Passing a file name to `agent.train(...)` is "
                "not supported anymore. Rather load the data with "
                "`data = agent.load_data(file_name)` and pass it "
                "to `agent.train(data)`."
            )

        logger.debug("Agent trainer got kwargs: {}".format(kwargs))

        self.policy_ensemble.train(training_trackers, self.domain, **kwargs)
        self._set_fingerprint()

    def handle_channels(
        self,
        channels: List[InputChannel],
        http_port: int = constants.DEFAULT_SERVER_PORT,
        route: Text = "/webhooks/",
        cors=None,
    ) -> Sanic:
        """Start a webserver attaching the input channels and handling msgs."""

        from rasa.core import run

        logger.warning(
            "DEPRECATION warning: Using `handle_channels` is deprecated. "
            "Please use `rasa.run(...)` or see "
            "`rasa.core.run.configure_app(...)` if you want to implement "
            "this on a more detailed level."
        )

        app = run.configure_app(channels, cors, None, enable_api=False, route=route)

        app.agent = self

        update_sanic_log_level()

        app.run(host="0.0.0.0", port=http_port)

        # this might seem unnecessary (as run does not return until the server
        # is killed) - but we use it for tests where we mock `.run` to directly
        # return and need the app to inspect if we created a properly
        # configured server
        return app

    def _set_fingerprint(self, fingerprint: Optional[Text] = None) -> None:

        if fingerprint:
            self.fingerprint = fingerprint
        else:
            self.fingerprint = uuid.uuid4().hex

    @staticmethod
    def _clear_model_directory(model_path: Text) -> None:
        """Remove existing files from model directory.

        Only removes files if the directory seems to contain a previously
        persisted model. Otherwise does nothing to avoid deleting
        `/` by accident."""

        if not os.path.exists(model_path):
            return

        domain_spec_path = os.path.join(model_path, "metadata.json")
        # check if there were a model before
        if os.path.exists(domain_spec_path):
            logger.info(
                "Model directory {} exists and contains old "
                "model files. All files will be overwritten."
                "".format(model_path)
            )
            shutil.rmtree(model_path)
        else:
            logger.debug(
                "Model directory {} exists, but does not contain "
                "all old model files. Some files might be "
                "overwritten.".format(model_path)
            )

    def persist(self, model_path: Text, dump_flattened_stories: bool = False) -> None:
        """Persists this agent into a directory for later loading and usage."""

        if not self.is_ready():
            raise AgentNotReady("Can't persist without a policy ensemble.")

        if not model_path.endswith("core"):
            model_path = os.path.join(model_path, "core")

        self._clear_model_directory(model_path)

        self.policy_ensemble.persist(model_path, dump_flattened_stories)
        self.domain.persist(os.path.join(model_path, DEFAULT_DOMAIN_PATH))
        self.domain.persist_specification(model_path)

        logger.info("Persisted model to '{}'".format(os.path.abspath(model_path)))

    async def visualize(
        self,
        resource_name: Text,
        output_file: Text,
        max_history: Optional[int] = None,
        nlu_training_data: Optional[Text] = None,
        should_merge_nodes: bool = True,
        fontsize: int = 12,
    ) -> None:
        from rasa.core.training.visualization import visualize_stories
        from rasa.core.training.dsl import StoryFileReader

        """Visualize the loaded training data from the resource."""

        # if the user doesn't provide a max history, we will use the
        # largest value from any policy
        max_history = max_history or self._max_history()

        story_steps = await StoryFileReader.read_from_folder(resource_name, self.domain)
        await visualize_stories(
            story_steps,
            self.domain,
            output_file,
            max_history,
            self.interpreter,
            nlu_training_data,
            should_merge_nodes,
            fontsize,
        )

    def _ensure_agent_is_ready(self) -> None:
        """Checks that an interpreter and a tracker store are set.

        Necessary before a processor can be instantiated from this agent.
        Raises an exception if any argument is missing."""

        if not self.is_ready():
            raise AgentNotReady(
                "Agent needs to be prepared before usage. "
                "You need to set an interpreter, a policy "
                "ensemble as well as a tracker store."
            )

    def create_processor(
        self, preprocessor: Optional[Callable[[Text], Text]] = None
    ) -> MessageProcessor:
        """Instantiates a processor based on the set state of the agent."""
        # Checks that the interpreter and tracker store are set and
        # creates a processor
        self._ensure_agent_is_ready()
        return MessageProcessor(
            self.interpreters,
            self.policy_ensemble,
            self.domain,
            self.tracker_store,
            self.nlg,
            action_endpoint=self.action_endpoint,
            message_preprocessor=preprocessor,
        )

    @staticmethod
    def _create_domain(domain: Union[Domain, Text]) -> Domain:

        if isinstance(domain, str):
            domain = Domain.load(domain)
            domain.check_missing_templates()
            return domain
        elif isinstance(domain, Domain):
            return domain
        elif domain is not None:
            raise ValueError(
                "Invalid param `domain`. Expected a path to a domain "
                "specification or a domain instance. But got "
                "type '{}' with value '{}'".format(type(domain), domain)
            )

    @staticmethod
    def create_tracker_store(
        store: Optional[TrackerStore], domain: Domain
    ) -> TrackerStore:
        if store is not None:
            store.domain = domain
            return store
        else:
            return InMemoryTrackerStore(domain)

    @staticmethod
    def _create_ensemble(
        policies: Union[List[Policy], PolicyEnsemble, None]
    ) -> Optional[PolicyEnsemble]:
        if policies is None:
            return None
        if isinstance(policies, list):
            return SimplePolicyEnsemble(policies)
        elif isinstance(policies, PolicyEnsemble):
            return policies
        else:
            passed_type = type(policies).__name__
            raise ValueError(
                "Invalid param `policies`. Passed object is "
                "of type '{}', but should be policy, an array of "
                "policies, or a policy ensemble".format(passed_type)
            )

    @staticmethod
    def load_local_model(
        model_path: Text,
        interpreters: Optional[Dict[Text, NaturalLanguageInterpreter]] = None,
        generator: Union[EndpointConfig, NaturalLanguageGenerator] = None,
        tracker_store: Optional[TrackerStore] = None,
        action_endpoint: Optional[EndpointConfig] = None,
        model_server: Optional[EndpointConfig] = None,
        remote_storage: Optional[Text] = None,
    ) -> "Agent":
        if os.path.isfile(model_path):
            model_archive = model_path
        else:
            model_archive = get_latest_model(model_path)

        if model_archive is None:
            logger.warning("Could not load local model in '{}'".format(model_path))
            return Agent()

        working_directory = tempfile.mkdtemp()
        unpacked_model = unpack_model(model_archive, working_directory)

        return Agent.load(
            unpacked_model,
            interpreters=interpreters,
            generator=generator,
            tracker_store=tracker_store,
            action_endpoint=action_endpoint,
            model_server=model_server,
            remote_storage=remote_storage,
        )

    @staticmethod
    def load_from_remote_storage(
        remote_storage: Text,
        model_name: Text,
        interpreters: Optional[Dict[Text, NaturalLanguageInterpreter]] = None,
        generator: Union[EndpointConfig, NaturalLanguageGenerator] = None,
        tracker_store: Optional[TrackerStore] = None,
        action_endpoint: Optional[EndpointConfig] = None,
        model_server: Optional[EndpointConfig] = None,
    ) -> Optional["Agent"]:
        from rasa.nlu.persistor import get_persistor

        persistor = get_persistor(remote_storage)

        if persistor is not None:
            target_path = tempfile.mkdtemp()
            persistor.retrieve(model_name, target_path)

            return Agent.load(
                target_path,
                interpreters=interpreters,
                generator=generator,
                tracker_store=tracker_store,
                action_endpoint=action_endpoint,
                model_server=model_server,
                remote_storage=remote_storage,
            )

        return None

    def _is_form_policy_present(self) -> bool:
        """Check whether form policy is present and used."""

        has_form_policy = self.policy_ensemble is not None and any(
            isinstance(p, FormPolicy) for p in self.policy_ensemble.policies
        )
        return not self.domain or not self.domain.form_names or has_form_policy<|MERGE_RESOLUTION|>--- conflicted
+++ resolved
@@ -260,11 +260,7 @@
         elif model_path is not None and os.path.exists(model_path):
             return Agent.load_local_model(
                 model_path,
-<<<<<<< HEAD
                 interpreters=interpreters,
-=======
-                interpreter=interpreter,
->>>>>>> e002d095
                 generator=generator,
                 tracker_store=tracker_store,
                 action_endpoint=action_endpoint,
@@ -351,13 +347,8 @@
     @classmethod
     def load(
         cls,
-<<<<<<< HEAD
-        unpacked_model_path: Text,
+        model_path: Text,
         interpreters: Optional[Dict[Text, NaturalLanguageInterpreter]] = None,
-=======
-        model_path: Text,
-        interpreter: Optional[NaturalLanguageInterpreter] = None,
->>>>>>> e002d095
         generator: Union[EndpointConfig, NaturalLanguageGenerator] = None,
         tracker_store: Optional[TrackerStore] = None,
         action_endpoint: Optional[EndpointConfig] = None,
@@ -381,24 +372,17 @@
                 "a model, use `agent.load_data(...)` instead.".format(model_path)
             )
 
-<<<<<<< HEAD
-        core_model, nlu_models = get_model_subdirectories(unpacked_model_path)
+        core_model, nlu_models = get_model_subdirectories(model_path)
         if len(nlu_models):
             if not interpreters:
                 interpreters = {}
                 for lang, model_path in nlu_models.items():
-                    interpreters[lang] = NaturalLanguageInterpreter.create(os.path.join(unpacked_model_path, model_path))
+                    interpreters[lang] = NaturalLanguageInterpreter.create(os.path.join(model_path, model_path))
         else:
             from rasa.model import fingerprint_from_path, FINGERPRINT_CONFIG_NLU_KEY
-            fingerprint = fingerprint_from_path(unpacked_model_path)
+            fingerprint = fingerprint_from_path(model_path)
             if len(fingerprint.get(FINGERPRINT_CONFIG_NLU_KEY).keys()):
                 interpreters = {list(fingerprint.get(FINGERPRINT_CONFIG_NLU_KEY).keys())[0]: RegexInterpreter()}
-=======
-        core_model, nlu_model = get_model_subdirectories(model_path)
-
-        if not interpreter and os.path.exists(nlu_model):
-            interpreter = NaturalLanguageInterpreter.create(nlu_model)
->>>>>>> e002d095
 
         domain = None
         ensemble = None
