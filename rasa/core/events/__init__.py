import json
<<<<<<< HEAD
import warnings
import jsonpickle
=======
>>>>>>> 22f0a99f
import logging
import re

import jsonpickle
import time
import typing
import uuid
from dateutil import parser
from datetime import datetime
from typing import List, Dict, Text, Any, Type, Optional

from rasa.core import utils
from typing import Union

from rasa.core.constants import (
    IS_EXTERNAL,
    EXTERNAL_MESSAGE_PREFIX,
    ACTION_NAME_SENDER_ID_CONNECTOR_STR,
)

if typing.TYPE_CHECKING:
    from rasa.core.trackers import DialogueStateTracker

logger = logging.getLogger(__name__)


def deserialise_events(serialized_events: List[Dict[Text, Any]]) -> List["Event"]:
    """Convert a list of dictionaries to a list of corresponding events.

    Example format:
        [{"event": "slot", "value": 5, "name": "my_slot"}]
    """

    deserialised = []

    for e in serialized_events:
        if "event" in e:
            event = Event.from_parameters(e)
            if event:
                deserialised.append(event)
            else:
                logger.warning(
                    f"Unable to parse event '{event}' while deserialising. The event"
                    " will be ignored."
                )

    return deserialised


def deserialise_entities(entities: Union[Text, List[Any]]) -> List[Dict[Text, Any]]:
    if isinstance(entities, str):
        entities = json.loads(entities)

    return [e for e in entities if isinstance(e, dict)]


def md_format_message(text, intent, entities) -> Text:
    from rasa.nlu.training_data.formats import MarkdownWriter, MarkdownReader

    message_from_md = MarkdownReader().parse_training_example(text)
    deserialised_entities = deserialise_entities(entities)
    return MarkdownWriter.generate_message_md(
        {
            "text": message_from_md.text,
            "intent": intent,
            "entities": deserialised_entities,
        }
    )


def first_key(d: Dict[Text, Any], default_key: Any) -> Any:
    if len(d) > 1:
        for k, v in d.items():
            if k != default_key:
                # we return the first key that is not the default key
                return k
    elif len(d) == 1:
        return list(d.keys())[0]
    else:
        return None


# noinspection PyProtectedMember
class Event:
    """Events describe everything that occurs in
    a conversation and tell the :class:`rasa.core.trackers.DialogueStateTracker`
    how to update its state."""

    type_name = "event"

    def __init__(
        self,
        timestamp: Optional[float] = None,
        metadata: Optional[Dict[Text, Any]] = None,
    ) -> None:
        self.timestamp = timestamp or time.time()
        self._metadata = metadata or {}

    @property
    def metadata(self) -> Dict[Text, Any]:
<<<<<<< HEAD
        # Needed for compatibility for Rasa versions <1.4.0.
        # Previous versions of Rasa serialized trackers using the pickle
        # module.  For the moment, Rasa still supports loading these serialized
        # trackers with pickle, but will use JSON in any subsequent save
        # operations.  Versions of trackers serialized with pickle won't
        # include the `_metadata` attribute in their events, so it is necessary
        # to define this getter in case the attribute does not exist.
        # For more information see CHANGELOG.rst.
=======
        # Needed for compatibility with Rasa versions <1.4.0. Previous versions
        # of Rasa serialized trackers using the pickle module. For the moment,
        # Rasa still supports loading these serialized trackers with pickle,
        # but will use JSON in any subsequent save operations. Versions of
        # trackers serialized with pickle won't include the `_metadata`
        # attribute in their events, so it is necessary to define this getter
        # in case the attribute does not exist. For more information see
        # CHANGELOG.rst.
>>>>>>> 22f0a99f
        return getattr(self, "_metadata", {})

    def __ne__(self, other: Any) -> bool:
        # Not strictly necessary, but to avoid having both x==y and x!=y
        # True at the same time
        return not (self == other)

    def as_story_string(self) -> Optional[Text]:
        raise NotImplementedError

    @staticmethod
    def from_story_string(
        event_name: Text,
        parameters: Dict[Text, Any],
        default: Optional[Type["Event"]] = None,
    ) -> Optional[List["Event"]]:
        event_class = Event.resolve_by_type(event_name, default)

        if not event_class:
            return None

        return event_class._from_story_string(parameters)

    @staticmethod
    def from_parameters(
        parameters: Dict[Text, Any], default: Optional[Type["Event"]] = None
    ) -> Optional["Event"]:

        event_name = parameters.get("event")
        if event_name is None:
            return None

<<<<<<< HEAD
        event_class = Event.resolve_by_type(event_name, default)
=======
        event_class: Type[Event] = Event.resolve_by_type(event_name, default)
>>>>>>> 22f0a99f
        if not event_class:
            return None

        return event_class._from_parameters(parameters)

    @classmethod
    def _from_story_string(cls, parameters: Dict[Text, Any]) -> Optional[List["Event"]]:
        """Called to convert a parsed story line into an event."""
        return [cls(parameters.get("timestamp"), parameters.get("metadata"))]
<<<<<<< HEAD

    def as_dict(self):
        d = {
            "event": self.type_name,
            "timestamp": self.timestamp,
        }

=======

    def as_dict(self) -> Dict[Text, Any]:
        d = {"event": self.type_name, "timestamp": self.timestamp}

>>>>>>> 22f0a99f
        if self.metadata:
            d["metadata"] = self.metadata

        return d

    @classmethod
    def _from_parameters(cls, parameters: Dict[Text, Any]) -> Optional["Event"]:
        """Called to convert a dictionary of parameters to a single event.

        By default uses the same implementation as the story line
        conversation ``_from_story_string``. But the subclass might
        decide to handle parameters differently if the parsed parameters
        don't origin from a story file."""

        result = cls._from_story_string(parameters)
        if len(result) > 1:
            logger.warning(
                f"Event from parameters called with parameters "
                f"for multiple events. This is not supported, "
                f"only the first event will be returned. "
                f"Parameters: {parameters}"
            )
        return result[0] if result else None

    @staticmethod
    def resolve_by_type(
        type_name: Text, default: Optional[Type["Event"]] = None
    ) -> Optional[Type["Event"]]:
        """Returns a slots class by its type name."""
        from rasa.core import utils

        for cls in utils.all_subclasses(Event):
            if cls.type_name == type_name:
                return cls
        if type_name == "topic":
            return None  # backwards compatibility to support old TopicSet evts
        elif default is not None:
            return default
        else:
            raise ValueError(f"Unknown event name '{type_name}'.")

    def apply_to(self, tracker: "DialogueStateTracker") -> None:
        pass


# noinspection PyProtectedMember
class UserUttered(Event):
    """The user has said something to the bot.

    As a side effect a new ``Turn`` will be created in the ``Tracker``."""

    type_name = "user"

    def __init__(
        self,
        text: Optional[Text] = None,
        intent: Optional[Dict] = None,
        entities: Optional[List[Dict]] = None,
        parse_data: Optional[Dict[Text, Any]] = None,
        timestamp: Optional[float] = None,
        input_channel: Optional[Text] = None,
        message_id: Optional[Text] = None,
        metadata: Optional[Dict] = None,
    ):
        self.text = text
        self.intent = intent if intent else {}
        self.entities = entities if entities else []
        self.input_channel = input_channel
        self.message_id = message_id

        super().__init__(timestamp, metadata)

        if parse_data:
            self.parse_data = parse_data
        else:
            self.parse_data = {
                "intent": self.intent,
                "entities": self.entities,
                "text": text,
                "message_id": self.message_id,
                "metadata": self.metadata,
            }

    @staticmethod
    def _from_parse_data(
        text: Text,
        parse_data: Dict[Text, Any],
        timestamp: Optional[float] = None,
        input_channel: Optional[Text] = None,
        message_id: Optional[Text] = None,
        metadata: Optional[Dict] = None,
    ):
        return UserUttered(
            text,
            parse_data.get("intent"),
            parse_data.get("entities", []),
            parse_data,
            timestamp,
            input_channel,
            message_id,
            metadata,
        )

    def __hash__(self) -> int:
        return hash(
            (self.text, self.intent.get("name"), jsonpickle.encode(self.entities))
        )

    def __eq__(self, other) -> bool:
        if not isinstance(other, UserUttered):
            return False
        else:
            return (
                self.text,
                self.intent.get("name"),
                [jsonpickle.encode(ent) for ent in self.entities],
            ) == (
                other.text,
                other.intent.get("name"),
                [jsonpickle.encode(ent) for ent in other.entities],
            )

    def __str__(self) -> Text:
        return "UserUttered(text: {}, intent: {}, entities: {})".format(
            self.text, self.intent, self.entities
        )

    @staticmethod
    def empty() -> "UserUttered":
        return UserUttered(None)

    def as_dict(self) -> Dict[Text, Any]:
        _dict = super().as_dict()
        _dict.update(
            {
                "text": self.text,
                "parse_data": self.parse_data,
                "input_channel": getattr(self, "input_channel", None),
                "message_id": getattr(self, "message_id", None),
                "metadata": self.metadata,
            }
        )
        return _dict

    @classmethod
    def _from_story_string(cls, parameters: Dict[Text, Any]) -> Optional[List[Event]]:
        try:
            return [
                cls._from_parse_data(
                    parameters.get("text"),
                    parameters.get("parse_data"),
                    parameters.get("timestamp"),
                    parameters.get("input_channel"),
                    parameters.get("message_id"),
                    parameters.get("metadata"),
                )
            ]
        except KeyError as e:
            raise ValueError(f"Failed to parse bot uttered event. {e}")

    def as_story_string(self, e2e: bool = False) -> Text:
        if self.intent:
            if self.entities:
                ent_string = json.dumps(
                    {ent["entity"]: ent["value"] for ent in self.entities},
                    ensure_ascii=False,
                )
            else:
                ent_string = ""

            parse_string = "{intent}{entities}".format(
                intent=self.intent.get("name", ""), entities=ent_string
            )
            if e2e:
                message = md_format_message(self.text, self.intent, self.entities)
                return "{}: {}".format(self.intent.get("name"), message)
            else:
                return parse_string
        else:
            return self.text

    def apply_to(self, tracker: "DialogueStateTracker") -> None:
        tracker.latest_message = self
        tracker.clear_followup_action()

    @staticmethod
    def create_external(
        intent_name: Text, entity_list: Optional[List[Dict[Text, Any]]] = None,
    ) -> "UserUttered":
        return UserUttered(
            text=f"{EXTERNAL_MESSAGE_PREFIX}{intent_name}",
            intent={"name": intent_name},
            metadata={IS_EXTERNAL: True},
            entities=entity_list or [],
        )


# noinspection PyProtectedMember
class BotUttered(Event):
    """The bot has said something to the user.

    This class is not used in the story training as it is contained in the

    ``ActionExecuted`` class. An entry is made in the ``Tracker``."""

    type_name = "bot"

    def __init__(self, text=None, data=None, metadata=None, timestamp=None) -> None:
        self.text = text
        self.data = data or {}
        super().__init__(timestamp, metadata)

    def __members(self):
        data_no_nones = utils.remove_none_values(self.data)
        meta_no_nones = utils.remove_none_values(self.metadata)
        return (
            self.text,
            jsonpickle.encode(data_no_nones),
            jsonpickle.encode(meta_no_nones),
        )

    def __hash__(self) -> int:
        return hash(self.__members())

    def __eq__(self, other) -> bool:
        if not isinstance(other, BotUttered):
            return False
        else:
            return self.__members() == other.__members()

    def __str__(self) -> Text:
        return "BotUttered(text: {}, data: {}, metadata: {})".format(
            self.text, json.dumps(self.data), json.dumps(self.metadata)
        )

    def __repr__(self) -> Text:
        return "BotUttered('{}', {}, {}, {})".format(
            self.text, json.dumps(self.data), json.dumps(self.metadata), self.timestamp
        )

    def apply_to(self, tracker: "DialogueStateTracker") -> None:

        tracker.latest_bot_utterance = self

    def as_story_string(self) -> None:
        return None

    def message(self) -> Dict[Text, Any]:
        """Return the complete message as a dictionary."""

        m = self.data.copy()
        m["text"] = self.text
        m["timestamp"] = self.timestamp
        m["metadata"] = self.metadata # bf mod: pass metadata in bot message
        m.update(self.metadata)

        if m.get("image") == m.get("attachment"):
            # we need this as there is an oddity we introduced a while ago where
            # we automatically set the attachment to the image. to not break
            # any persisted events we kept that, but we need to make sure that
            # the message contains the image only once
            m["attachment"] = None

        return m

    @staticmethod
    def empty() -> "BotUttered":
        return BotUttered()

<<<<<<< HEAD
    def as_dict(self):
=======
    def as_dict(self) -> Dict[Text, Any]:
>>>>>>> 22f0a99f
        d = super().as_dict()
        d.update({"text": self.text, "data": self.data, "metadata": self.metadata})
        return d

    @classmethod
    def _from_parameters(cls, parameters) -> "BotUttered":
        try:
            return BotUttered(
                parameters.get("text"),
                parameters.get("data"),
                parameters.get("metadata"),
                parameters.get("timestamp"),
            )
        except KeyError as e:
            raise ValueError(f"Failed to parse bot uttered event. {e}")


# noinspection PyProtectedMember
class SlotSet(Event):
    """The user has specified their preference for the value of a ``slot``.

    Every slot has a name and a value. This event can be used to set a
    value for a slot on a conversation.

    As a side effect the ``Tracker``'s slots will be updated so
    that ``tracker.slots[key]=value``."""

    type_name = "slot"

    def __init__(
        self,
        key: Text,
        value: Optional[Any] = None,
<<<<<<< HEAD
        timestamp: Optional[int] = None,
=======
        timestamp: Optional[float] = None,
>>>>>>> 22f0a99f
        metadata: Optional[Dict[Text, Any]] = None,
    ) -> None:
        self.key = key
        self.value = value
        super().__init__(timestamp, metadata)

<<<<<<< HEAD
    def __str__(self):
=======
    def __str__(self) -> Text:
>>>>>>> 22f0a99f
        return f"SlotSet(key: {self.key}, value: {self.value})"

    def __hash__(self) -> int:
        return hash((self.key, jsonpickle.encode(self.value)))

    def __eq__(self, other) -> bool:
        if not isinstance(other, SlotSet):
            return False
        else:
            return (self.key, self.value) == (other.key, other.value)

    def as_story_string(self) -> Text:
        props = json.dumps({self.key: self.value}, ensure_ascii=False)
        return f"{self.type_name}{props}"

    @classmethod
    def _from_story_string(cls, parameters: Dict[Text, Any]) -> Optional[List[Event]]:

        slots = []
        for slot_key, slot_val in parameters.items():
            slots.append(SlotSet(slot_key, slot_val))

        if slots:
            return slots
        else:
            return None

<<<<<<< HEAD
    def as_dict(self):
=======
    def as_dict(self) -> Dict[Text, Any]:
>>>>>>> 22f0a99f
        d = super().as_dict()
        d.update({"name": self.key, "value": self.value})
        return d

    @classmethod
    def _from_parameters(cls, parameters) -> "SlotSet":
        try:
            return SlotSet(
                parameters.get("name"),
                parameters.get("value"),
                parameters.get("timestamp"),
                parameters.get("metadata"),
            )
        except KeyError as e:
            raise ValueError(f"Failed to parse set slot event. {e}")

    def apply_to(self, tracker: "DialogueStateTracker") -> None:
        tracker._set_slot(self.key, self.value)


# noinspection PyProtectedMember
class Restarted(Event):
    """Conversation should start over & history wiped.

    Instead of deleting all events, this event can be used to reset the
    trackers state (e.g. ignoring any past user messages & resetting all
    the slots)."""

    type_name = "restart"

    def __hash__(self) -> int:
        return hash(32143124312)

    def __eq__(self, other) -> bool:
        return isinstance(other, Restarted)

    def __str__(self) -> Text:
        return "Restarted()"

    def as_story_string(self) -> Text:
        return self.type_name

    def apply_to(self, tracker: "DialogueStateTracker") -> None:
        from rasa.core.actions.action import (  # pytype: disable=pyi-error
            ACTION_LISTEN_NAME,
        )

        tracker._reset()
        tracker.trigger_followup_action(ACTION_LISTEN_NAME)


# noinspection PyProtectedMember
class UserUtteranceReverted(Event):
    """Bot reverts everything until before the most recent user message.

    The bot will revert all events after the latest `UserUttered`, this
    also means that the last event on the tracker is usually `action_listen`
    and the bot is waiting for a new user message."""

    type_name = "rewind"

    def __hash__(self) -> int:
        return hash(32143124315)

    def __eq__(self, other) -> bool:
        return isinstance(other, UserUtteranceReverted)

    def __str__(self) -> Text:
        return "UserUtteranceReverted()"

    def as_story_string(self) -> Text:
        return self.type_name

    def apply_to(self, tracker: "DialogueStateTracker") -> None:
        tracker._reset()
        tracker.replay_events()


# noinspection PyProtectedMember
class AllSlotsReset(Event):
    """All Slots are reset to their initial values.

    If you want to keep the dialogue history and only want to reset the
    slots, you can use this event to set all the slots to their initial
    values."""

    type_name = "reset_slots"

    def __hash__(self) -> int:
        return hash(32143124316)

    def __eq__(self, other) -> bool:
        return isinstance(other, AllSlotsReset)

    def __str__(self) -> Text:
        return "AllSlotsReset()"

    def as_story_string(self) -> Text:
        return self.type_name

    def apply_to(self, tracker) -> None:
        tracker._reset_slots()


# noinspection PyProtectedMember
class ReminderScheduled(Event):
    """Schedules the asynchronous triggering of a user intent
    (with entities if needed) at a given time."""

    type_name = "reminder"

    def __init__(
        self,
<<<<<<< HEAD
        action_name,
        trigger_date_time,
        name=None,
        kill_on_user_message=True,
        timestamp=None,
        metadata=None,
=======
        intent: Text,
        trigger_date_time: datetime,
        entities: Optional[List[Dict]] = None,
        name: Optional[Text] = None,
        kill_on_user_message: bool = True,
        timestamp: Optional[float] = None,
        metadata: Optional[Dict[Text, Any]] = None,
>>>>>>> 22f0a99f
    ):
        """Creates the reminder

        Args:
            intent: Name of the intent to be triggered.
            trigger_date_time: Date at which the execution of the action
                should be triggered (either utc or with tz).
            name: ID of the reminder. If there are multiple reminders with
                 the same id only the last will be run.
            entities: Entities that should be supplied together with the
                 triggered intent.
            kill_on_user_message: ``True`` means a user message before the
<<<<<<< HEAD
                 trigger date will abort the reminder
            timestamp: creation date of the event
            metadata: optional event metadata
=======
                 trigger date will abort the reminder.
            timestamp: Creation date of the event.
            metadata: Optional event metadata.
>>>>>>> 22f0a99f
        """
        self.intent = intent
        self.entities = entities
        self.trigger_date_time = trigger_date_time
        self.kill_on_user_message = kill_on_user_message
        self.name = name if name is not None else str(uuid.uuid1())
        super().__init__(timestamp, metadata)

    def __hash__(self) -> int:
        return hash(
            (
                self.intent,
                self.entities,
                self.trigger_date_time.isoformat(),
                self.kill_on_user_message,
                self.name,
            )
        )

    def __eq__(self, other) -> bool:
        if not isinstance(other, ReminderScheduled):
            return False
        else:
            return self.name == other.name

    def __str__(self) -> Text:
        return (
            f"ReminderScheduled(intent: {self.intent}, trigger_date: {self.trigger_date_time}, "
            f"entities: {self.entities}, name: {self.name})"
        )

    def scheduled_job_name(self, sender_id: Text) -> Text:
        return (
            f"[{hash(self.name)},{hash(self.intent)},{hash(str(self.entities))}]"
            f"{ACTION_NAME_SENDER_ID_CONNECTOR_STR}"
            f"{sender_id}"
        )

    def _properties(self) -> Dict[Text, Any]:
        return {
            "intent": self.intent,
            "date_time": self.trigger_date_time.isoformat(),
            "entities": self.entities,
            "name": self.name,
            "kill_on_user_msg": self.kill_on_user_message,
        }

<<<<<<< HEAD
    def as_story_string(self):
        props = json.dumps(self._data_obj())
        return f"{self.type_name}{props}"

    def as_dict(self):
        d = super().as_dict()
        d.update(self._data_obj())
=======
    def as_story_string(self) -> Text:
        props = json.dumps(self._properties())
        return f"{self.type_name}{props}"

    def as_dict(self) -> Dict[Text, Any]:
        d = super().as_dict()
        d.update(self._properties())
>>>>>>> 22f0a99f
        return d

    @classmethod
    def _from_story_string(cls, parameters: Dict[Text, Any]) -> Optional[List[Event]]:

        trigger_date_time = parser.parse(parameters.get("date_time"))

        return [
            ReminderScheduled(
                parameters.get("intent"),
                trigger_date_time,
<<<<<<< HEAD
                parameters.get("name", None),
                parameters.get("kill_on_user_msg", True),
                parameters.get("timestamp"),
                parameters.get("metadata"),
=======
                parameters.get("entities"),
                name=parameters.get("name"),
                kill_on_user_message=parameters.get("kill_on_user_msg", True),
                timestamp=parameters.get("timestamp"),
                metadata=parameters.get("metadata"),
>>>>>>> 22f0a99f
            )
        ]


# noinspection PyProtectedMember
class ReminderCancelled(Event):
    """Cancel certain jobs."""

    type_name = "cancel_reminder"

<<<<<<< HEAD
    def __init__(self, action_name, timestamp=None, metadata=None):
=======
    def __init__(
        self,
        name: Optional[Text] = None,
        intent: Optional[Text] = None,
        entities: Optional[List[Dict]] = None,
        timestamp: Optional[float] = None,
        metadata: Optional[Dict[Text, Any]] = None,
    ):
        """Creates a ReminderCancelled event.

        If all arguments are `None`, this will cancel all reminders.
        are to be cancelled. If no arguments are supplied, this will cancel all reminders.

        Args:
            name: Name of the reminder to be cancelled.
            intent: Intent name that is to be used to identify the reminders to be cancelled.
            entities: Entities that are to be used to identify the reminders to be cancelled.
            timestamp: Optional timestamp.
            metadata: Optional event metadata.
>>>>>>> 22f0a99f
        """

        self.name = name
        self.intent = intent
        self.entities = entities
        super().__init__(timestamp, metadata)

    def __hash__(self) -> int:
        return hash((self.name, self.intent, str(self.entities),))

    def __eq__(self, other: Any) -> bool:
        if not isinstance(other, ReminderCancelled):
            return False
        else:
            return hash(self) == hash(other)

    def __str__(self) -> Text:
        return f"ReminderCancelled(name: {self.name}, intent: {self.intent}, entities: {self.entities})"

    def cancels_job_with_name(self, job_name: Text, sender_id: Text) -> bool:
        """Determines if this `ReminderCancelled` event should cancel the job with the given name.

        Args:
<<<<<<< HEAD
            action_name: name of the scheduled action to be cancelled
            metadata: optional event metadata
        """

        self.action_name = action_name
        super().__init__(timestamp, metadata)
=======
            job_name: Name of the job to be tested.
            sender_id: The `sender_id` of the tracker.

        Returns:
            `True`, if this `ReminderCancelled` event should cancel the job with the given name,
            and `False` otherwise.
        """

        match = re.match(
            rf"^\[([\d\-]*),([\d\-]*),([\d\-]*)\]"
            rf"({re.escape(ACTION_NAME_SENDER_ID_CONNECTOR_STR)}{re.escape(sender_id)})",
            job_name,
        )
        if not match:
            return False
        name_hash, intent_hash, entities_hash = match.group(1, 2, 3)
>>>>>>> 22f0a99f

        # Cancel everything unless names/intents/entities are given to
        # narrow it down.
        return (
            ((not self.name) or self._matches_name_hash(name_hash))
            and ((not self.intent) or self._matches_intent_hash(intent_hash))
            and ((not self.entities) or self._matches_entities_hash(entities_hash))
        )

    def _matches_name_hash(self, name_hash: Text) -> bool:
        return str(hash(self.name)) == name_hash

    def _matches_intent_hash(self, intent_hash: Text) -> bool:
        return str(hash(self.intent)) == intent_hash

<<<<<<< HEAD
    def __str__(self):
        return f"ReminderCancelled(action: {self.action_name})"

    def as_story_string(self):
        props = json.dumps({"action": self.action_name})
=======
    def _matches_entities_hash(self, entities_hash: Text) -> bool:
        return str(hash(str(self.entities))) == entities_hash

    def as_story_string(self) -> Text:
        props = json.dumps(
            {"name": self.name, "intent": self.intent, "entities": self.entities}
        )
>>>>>>> 22f0a99f
        return f"{self.type_name}{props}"

    @classmethod
    def _from_story_string(cls, parameters: Dict[Text, Any]) -> Optional[List[Event]]:
        return [
            ReminderCancelled(
<<<<<<< HEAD
                parameters.get("action"),
                parameters.get("timestamp"),
                parameters.get("metadata"),
=======
                parameters.get("name"),
                parameters.get("intent"),
                parameters.get("entities"),
                timestamp=parameters.get("timestamp"),
                metadata=parameters.get("metadata"),
>>>>>>> 22f0a99f
            )
        ]


# noinspection PyProtectedMember
class ActionReverted(Event):
    """Bot undoes its last action.

    The bot reverts everything until before the most recent action.
    This includes the action itself, as well as any events that
    action created, like set slot events - the bot will now
    predict a new action using the state before the most recent
    action."""

    type_name = "undo"

    def __hash__(self) -> int:
        return hash(32143124318)

    def __eq__(self, other) -> bool:
        return isinstance(other, ActionReverted)

    def __str__(self) -> Text:
        return "ActionReverted()"

    def as_story_string(self) -> Text:
        return self.type_name

    def apply_to(self, tracker: "DialogueStateTracker") -> None:
        tracker._reset()
        tracker.replay_events()


# noinspection PyProtectedMember
class StoryExported(Event):
    """Story should get dumped to a file."""

    type_name = "export"

<<<<<<< HEAD
    def __init__(self, path=None, timestamp=None, metadata=None):
=======
    def __init__(
        self,
        path: Optional[Text] = None,
        timestamp: Optional[float] = None,
        metadata: Optional[Dict[Text, Any]] = None,
    ):
>>>>>>> 22f0a99f
        self.path = path
        super().__init__(timestamp, metadata)

    def __hash__(self) -> int:
        return hash(32143124319)

    def __eq__(self, other) -> bool:
        return isinstance(other, StoryExported)

    def __str__(self) -> Text:
        return "StoryExported()"

    @classmethod
    def _from_story_string(cls, parameters: Dict[Text, Any]) -> Optional[List[Event]]:
        return [
            StoryExported(
                parameters.get("path"),
                parameters.get("timestamp"),
                parameters.get("metadata"),
            )
        ]

<<<<<<< HEAD
    def as_story_string(self):
=======
    def as_story_string(self) -> Text:
>>>>>>> 22f0a99f
        return self.type_name

    def apply_to(self, tracker: "DialogueStateTracker") -> None:
        if self.path:
            tracker.export_stories_to_file(self.path)


# noinspection PyProtectedMember
class FollowupAction(Event):
    """Enqueue a followup action."""

    type_name = "followup"

    def __init__(
        self,
        name: Text,
<<<<<<< HEAD
        timestamp: Optional[int] = None,
=======
        timestamp: Optional[float] = None,
>>>>>>> 22f0a99f
        metadata: Optional[Dict[Text, Any]] = None,
    ) -> None:
        self.action_name = name
        super().__init__(timestamp, metadata)

    def __hash__(self) -> int:
        return hash(self.action_name)

    def __eq__(self, other) -> bool:
        if not isinstance(other, FollowupAction):
            return False
        else:
            return self.action_name == other.action_name

<<<<<<< HEAD
    def __str__(self):
=======
    def __str__(self) -> Text:
>>>>>>> 22f0a99f
        return f"FollowupAction(action: {self.action_name})"

    def as_story_string(self) -> Text:
        props = json.dumps({"name": self.action_name})
        return f"{self.type_name}{props}"

    @classmethod
    def _from_story_string(cls, parameters: Dict[Text, Any]) -> Optional[List[Event]]:

        return [
            FollowupAction(
                parameters.get("name"),
                parameters.get("timestamp"),
                parameters.get("metadata"),
            )
        ]

<<<<<<< HEAD
    def as_dict(self):
=======
    def as_dict(self) -> Dict[Text, Any]:
>>>>>>> 22f0a99f
        d = super().as_dict()
        d.update({"name": self.action_name})
        return d

    def apply_to(self, tracker: "DialogueStateTracker") -> None:
        tracker.trigger_followup_action(self.action_name)


# noinspection PyProtectedMember
class ConversationPaused(Event):
    """Ignore messages from the user to let a human take over.

    As a side effect the ``Tracker``'s ``paused`` attribute will
    be set to ``True``. """

    type_name = "pause"

    def __hash__(self) -> int:
        return hash(32143124313)

    def __eq__(self, other) -> bool:
        return isinstance(other, ConversationPaused)

    def __str__(self) -> Text:
        return "ConversationPaused()"

    def as_story_string(self) -> Text:
        return self.type_name

    def apply_to(self, tracker) -> None:
        tracker._paused = True


# noinspection PyProtectedMember
class ConversationResumed(Event):
    """Bot takes over conversation.

    Inverse of ``PauseConversation``. As a side effect the ``Tracker``'s
    ``paused`` attribute will be set to ``False``."""

    type_name = "resume"

    def __hash__(self) -> int:
        return hash(32143124314)

    def __eq__(self, other) -> bool:
        return isinstance(other, ConversationResumed)

    def __str__(self) -> Text:
        return "ConversationResumed()"

    def as_story_string(self) -> Text:
        return self.type_name

    def apply_to(self, tracker) -> None:
        tracker._paused = False


# noinspection PyProtectedMember
class ActionExecuted(Event):
    """An operation describes an action taken + its result.

    It comprises an action and a list of events. operations will be appended
    to the latest ``Turn`` in the ``Tracker.turns``."""

    type_name = "action"

    def __init__(
        self,
        action_name: Text,
        policy: Optional[Text] = None,
        confidence: Optional[float] = None,
<<<<<<< HEAD
        timestamp: Optional[int] = None,
=======
        timestamp: Optional[float] = None,
>>>>>>> 22f0a99f
        metadata: Optional[Dict] = None,
    ):
        self.action_name = action_name
        self.policy = policy
        self.confidence = confidence
        self.unpredictable = False
        super().__init__(timestamp, metadata)

    def __str__(self) -> Text:
        return "ActionExecuted(action: {}, policy: {}, confidence: {})".format(
            self.action_name, self.policy, self.confidence
        )

    def __hash__(self) -> int:
        return hash(self.action_name)

    def __eq__(self, other) -> bool:
        if not isinstance(other, ActionExecuted):
            return False
        else:
            return self.action_name == other.action_name

    def as_story_string(self) -> Text:
        return self.action_name

    @classmethod
    def _from_story_string(cls, parameters: Dict[Text, Any]) -> Optional[List[Event]]:

        return [
            ActionExecuted(
                parameters.get("name"),
                parameters.get("policy"),
                parameters.get("confidence"),
                parameters.get("timestamp"),
                parameters.get("metadata"),
            )
        ]

<<<<<<< HEAD
    def as_dict(self):
=======
    def as_dict(self) -> Dict[Text, Any]:
>>>>>>> 22f0a99f
        d = super().as_dict()
        policy = None  # for backwards compatibility (persisted evemts)
        if hasattr(self, "policy"):
            policy = self.policy
        confidence = None
        if hasattr(self, "confidence"):
            confidence = self.confidence

        d.update({"name": self.action_name, "policy": policy, "confidence": confidence})
        return d

    def apply_to(self, tracker: "DialogueStateTracker") -> None:

        tracker.set_latest_action_name(self.action_name)
        tracker.clear_followup_action()


class AgentUttered(Event):
    """The agent has said something to the user.

    This class is not used in the story training as it is contained in the
    ``ActionExecuted`` class. An entry is made in the ``Tracker``."""

    type_name = "agent"

    def __init__(
        self,
        text: Optional[Text] = None,
        data: Optional[Any] = None,
<<<<<<< HEAD
        timestamp: Optional[int] = None,
=======
        timestamp: Optional[float] = None,
>>>>>>> 22f0a99f
        metadata: Optional[Dict[Text, Any]] = None,
    ) -> None:
        self.text = text
        self.data = data
        super().__init__(timestamp, metadata)

    def __hash__(self) -> int:
        return hash((self.text, jsonpickle.encode(self.data)))

    def __eq__(self, other) -> bool:
        if not isinstance(other, AgentUttered):
            return False
        else:
            return (self.text, jsonpickle.encode(self.data)) == (
                other.text,
                jsonpickle.encode(other.data),
            )

    def __str__(self) -> Text:
        return "AgentUttered(text: {}, data: {})".format(
            self.text, json.dumps(self.data)
        )

    def apply_to(self, tracker: "DialogueStateTracker") -> None:

        pass

    def as_story_string(self) -> None:
        return None

<<<<<<< HEAD
    def as_dict(self):
=======
    def as_dict(self) -> Dict[Text, Any]:
>>>>>>> 22f0a99f
        d = super().as_dict()
        d.update({"text": self.text, "data": self.data})
        return d

    @staticmethod
    def empty() -> "AgentUttered":
        return AgentUttered()

    @classmethod
    def _from_parameters(cls, parameters) -> "AgentUttered":
        try:
            return AgentUttered(
                parameters.get("text"),
                parameters.get("data"),
                parameters.get("timestamp"),
                parameters.get("metadata"),
            )
        except KeyError as e:
            raise ValueError(f"Failed to parse agent uttered event. {e}")


class Form(Event):
    """If `name` is not None: activates a form with `name`
        else deactivates active form
    """

    type_name = "form"

    def __init__(
        self,
        name: Optional[Text],
<<<<<<< HEAD
        timestamp: Optional[int] = None,
=======
        timestamp: Optional[float] = None,
>>>>>>> 22f0a99f
        metadata: Optional[Dict[Text, Any]] = None,
    ) -> None:
        self.name = name
        super().__init__(timestamp, metadata)

<<<<<<< HEAD
    def __str__(self):
=======
    def __str__(self) -> Text:
>>>>>>> 22f0a99f
        return f"Form({self.name})"

    def __hash__(self) -> int:
        return hash(self.name)

    def __eq__(self, other) -> bool:
        if not isinstance(other, Form):
            return False
        else:
            return self.name == other.name

    def as_story_string(self) -> Text:
        props = json.dumps({"name": self.name})
        return f"{self.type_name}{props}"

    @classmethod
    def _from_story_string(cls, parameters) -> List["Form"]:
        """Called to convert a parsed story line into an event."""
        return [
            Form(
                parameters.get("name"),
                parameters.get("timestamp"),
                parameters.get("metadata"),
            )
        ]

<<<<<<< HEAD
    def as_dict(self):
=======
    def as_dict(self) -> Dict[Text, Any]:
>>>>>>> 22f0a99f
        d = super().as_dict()
        d.update({"name": self.name})
        return d

    def apply_to(self, tracker: "DialogueStateTracker") -> None:
        tracker.change_form_to(self.name)


class FormValidation(Event):
    """Event added by FormPolicy to notify form action
        whether or not to validate the user input"""

    type_name = "form_validation"

    def __init__(
        self,
        validate: bool,
<<<<<<< HEAD
        timestamp: Optional[int] = None,
=======
        timestamp: Optional[float] = None,
>>>>>>> 22f0a99f
        metadata: Optional[Dict[Text, Any]] = None,
    ) -> None:
        self.validate = validate
        super().__init__(timestamp, metadata)

<<<<<<< HEAD
    def __str__(self):
=======
    def __str__(self) -> Text:
>>>>>>> 22f0a99f
        return f"FormValidation({self.validate})"

    def __hash__(self) -> int:
        return hash(self.validate)

    def __eq__(self, other) -> bool:
        return isinstance(other, FormValidation)

    def as_story_string(self) -> None:
        return None

    @classmethod
<<<<<<< HEAD
    def _from_parameters(cls, parameters):
=======
    def _from_parameters(cls, parameters) -> "FormValidation":
>>>>>>> 22f0a99f
        return FormValidation(
            parameters.get("validate"),
            parameters.get("timestamp"),
            parameters.get("metadata"),
        )

<<<<<<< HEAD
    def as_dict(self):
=======
    def as_dict(self) -> Dict[Text, Any]:
>>>>>>> 22f0a99f
        d = super().as_dict()
        d.update({"validate": self.validate})
        return d

    def apply_to(self, tracker: "DialogueStateTracker") -> None:
        tracker.set_form_validation(self.validate)


class ActionExecutionRejected(Event):
    """Notify Core that the execution of the action has been rejected"""

    type_name = "action_execution_rejected"

    def __init__(
        self,
        action_name: Text,
        policy: Optional[Text] = None,
        confidence: Optional[float] = None,
<<<<<<< HEAD
        timestamp: Optional[int] = None,
=======
        timestamp: Optional[float] = None,
>>>>>>> 22f0a99f
        metadata: Optional[Dict[Text, Any]] = None,
    ) -> None:
        self.action_name = action_name
        self.policy = policy
        self.confidence = confidence
        super().__init__(timestamp, metadata)

    def __str__(self) -> Text:
        return (
            "ActionExecutionRejected("
            "action: {}, policy: {}, confidence: {})"
            "".format(self.action_name, self.policy, self.confidence)
        )

    def __hash__(self) -> int:
        return hash(self.action_name)

    def __eq__(self, other) -> bool:
        if not isinstance(other, ActionExecutionRejected):
            return False
        else:
            return self.action_name == other.action_name

    @classmethod
    def _from_parameters(cls, parameters) -> "ActionExecutionRejected":
        return ActionExecutionRejected(
            parameters.get("name"),
            parameters.get("policy"),
            parameters.get("confidence"),
            parameters.get("timestamp"),
            parameters.get("metadata"),
        )

    def as_story_string(self) -> None:
        return None

<<<<<<< HEAD
    def as_dict(self):
=======
    def as_dict(self) -> Dict[Text, Any]:
>>>>>>> 22f0a99f
        d = super().as_dict()
        d.update(
            {
                "name": self.action_name,
                "policy": self.policy,
                "confidence": self.confidence,
            }
        )
        return d

    def apply_to(self, tracker: "DialogueStateTracker") -> None:
        tracker.reject_action(self.action_name)


class SessionStarted(Event):
    """Mark the beginning of a new conversation session."""

    type_name = "session_started"

    def __hash__(self) -> int:
        return hash(32143124320)

    def __eq__(self, other: Any) -> bool:
        return isinstance(other, SessionStarted)

    def __str__(self) -> Text:
        return "SessionStarted()"

    def as_story_string(self) -> None:
        logger.warning(
            f"'{self.type_name}' events cannot be serialised as story strings."
        )
        return None

    def apply_to(self, tracker: "DialogueStateTracker") -> None:
        # noinspection PyProtectedMember
        tracker._reset()<|MERGE_RESOLUTION|>--- conflicted
+++ resolved
@@ -1,9 +1,4 @@
 import json
-<<<<<<< HEAD
-import warnings
-import jsonpickle
-=======
->>>>>>> 22f0a99f
 import logging
 import re
 
@@ -104,16 +99,6 @@
 
     @property
     def metadata(self) -> Dict[Text, Any]:
-<<<<<<< HEAD
-        # Needed for compatibility for Rasa versions <1.4.0.
-        # Previous versions of Rasa serialized trackers using the pickle
-        # module.  For the moment, Rasa still supports loading these serialized
-        # trackers with pickle, but will use JSON in any subsequent save
-        # operations.  Versions of trackers serialized with pickle won't
-        # include the `_metadata` attribute in their events, so it is necessary
-        # to define this getter in case the attribute does not exist.
-        # For more information see CHANGELOG.rst.
-=======
         # Needed for compatibility with Rasa versions <1.4.0. Previous versions
         # of Rasa serialized trackers using the pickle module. For the moment,
         # Rasa still supports loading these serialized trackers with pickle,
@@ -122,7 +107,6 @@
         # attribute in their events, so it is necessary to define this getter
         # in case the attribute does not exist. For more information see
         # CHANGELOG.rst.
->>>>>>> 22f0a99f
         return getattr(self, "_metadata", {})
 
     def __ne__(self, other: Any) -> bool:
@@ -155,11 +139,7 @@
         if event_name is None:
             return None
 
-<<<<<<< HEAD
-        event_class = Event.resolve_by_type(event_name, default)
-=======
         event_class: Type[Event] = Event.resolve_by_type(event_name, default)
->>>>>>> 22f0a99f
         if not event_class:
             return None
 
@@ -169,20 +149,10 @@
     def _from_story_string(cls, parameters: Dict[Text, Any]) -> Optional[List["Event"]]:
         """Called to convert a parsed story line into an event."""
         return [cls(parameters.get("timestamp"), parameters.get("metadata"))]
-<<<<<<< HEAD
-
-    def as_dict(self):
-        d = {
-            "event": self.type_name,
-            "timestamp": self.timestamp,
-        }
-
-=======
 
     def as_dict(self) -> Dict[Text, Any]:
         d = {"event": self.type_name, "timestamp": self.timestamp}
 
->>>>>>> 22f0a99f
         if self.metadata:
             d["metadata"] = self.metadata
 
@@ -452,11 +422,7 @@
     def empty() -> "BotUttered":
         return BotUttered()
 
-<<<<<<< HEAD
-    def as_dict(self):
-=======
     def as_dict(self) -> Dict[Text, Any]:
->>>>>>> 22f0a99f
         d = super().as_dict()
         d.update({"text": self.text, "data": self.data, "metadata": self.metadata})
         return d
@@ -490,22 +456,14 @@
         self,
         key: Text,
         value: Optional[Any] = None,
-<<<<<<< HEAD
-        timestamp: Optional[int] = None,
-=======
         timestamp: Optional[float] = None,
->>>>>>> 22f0a99f
         metadata: Optional[Dict[Text, Any]] = None,
     ) -> None:
         self.key = key
         self.value = value
         super().__init__(timestamp, metadata)
 
-<<<<<<< HEAD
-    def __str__(self):
-=======
-    def __str__(self) -> Text:
->>>>>>> 22f0a99f
+    def __str__(self) -> Text:
         return f"SlotSet(key: {self.key}, value: {self.value})"
 
     def __hash__(self) -> int:
@@ -533,11 +491,7 @@
         else:
             return None
 
-<<<<<<< HEAD
-    def as_dict(self):
-=======
     def as_dict(self) -> Dict[Text, Any]:
->>>>>>> 22f0a99f
         d = super().as_dict()
         d.update({"name": self.key, "value": self.value})
         return d
@@ -651,14 +605,6 @@
 
     def __init__(
         self,
-<<<<<<< HEAD
-        action_name,
-        trigger_date_time,
-        name=None,
-        kill_on_user_message=True,
-        timestamp=None,
-        metadata=None,
-=======
         intent: Text,
         trigger_date_time: datetime,
         entities: Optional[List[Dict]] = None,
@@ -666,7 +612,6 @@
         kill_on_user_message: bool = True,
         timestamp: Optional[float] = None,
         metadata: Optional[Dict[Text, Any]] = None,
->>>>>>> 22f0a99f
     ):
         """Creates the reminder
 
@@ -679,15 +624,9 @@
             entities: Entities that should be supplied together with the
                  triggered intent.
             kill_on_user_message: ``True`` means a user message before the
-<<<<<<< HEAD
-                 trigger date will abort the reminder
-            timestamp: creation date of the event
-            metadata: optional event metadata
-=======
                  trigger date will abort the reminder.
             timestamp: Creation date of the event.
             metadata: Optional event metadata.
->>>>>>> 22f0a99f
         """
         self.intent = intent
         self.entities = entities
@@ -735,15 +674,6 @@
             "kill_on_user_msg": self.kill_on_user_message,
         }
 
-<<<<<<< HEAD
-    def as_story_string(self):
-        props = json.dumps(self._data_obj())
-        return f"{self.type_name}{props}"
-
-    def as_dict(self):
-        d = super().as_dict()
-        d.update(self._data_obj())
-=======
     def as_story_string(self) -> Text:
         props = json.dumps(self._properties())
         return f"{self.type_name}{props}"
@@ -751,7 +681,6 @@
     def as_dict(self) -> Dict[Text, Any]:
         d = super().as_dict()
         d.update(self._properties())
->>>>>>> 22f0a99f
         return d
 
     @classmethod
@@ -763,18 +692,11 @@
             ReminderScheduled(
                 parameters.get("intent"),
                 trigger_date_time,
-<<<<<<< HEAD
-                parameters.get("name", None),
-                parameters.get("kill_on_user_msg", True),
-                parameters.get("timestamp"),
-                parameters.get("metadata"),
-=======
                 parameters.get("entities"),
                 name=parameters.get("name"),
                 kill_on_user_message=parameters.get("kill_on_user_msg", True),
                 timestamp=parameters.get("timestamp"),
                 metadata=parameters.get("metadata"),
->>>>>>> 22f0a99f
             )
         ]
 
@@ -785,9 +707,6 @@
 
     type_name = "cancel_reminder"
 
-<<<<<<< HEAD
-    def __init__(self, action_name, timestamp=None, metadata=None):
-=======
     def __init__(
         self,
         name: Optional[Text] = None,
@@ -807,7 +726,6 @@
             entities: Entities that are to be used to identify the reminders to be cancelled.
             timestamp: Optional timestamp.
             metadata: Optional event metadata.
->>>>>>> 22f0a99f
         """
 
         self.name = name
@@ -831,14 +749,6 @@
         """Determines if this `ReminderCancelled` event should cancel the job with the given name.
 
         Args:
-<<<<<<< HEAD
-            action_name: name of the scheduled action to be cancelled
-            metadata: optional event metadata
-        """
-
-        self.action_name = action_name
-        super().__init__(timestamp, metadata)
-=======
             job_name: Name of the job to be tested.
             sender_id: The `sender_id` of the tracker.
 
@@ -855,7 +765,6 @@
         if not match:
             return False
         name_hash, intent_hash, entities_hash = match.group(1, 2, 3)
->>>>>>> 22f0a99f
 
         # Cancel everything unless names/intents/entities are given to
         # narrow it down.
@@ -871,13 +780,6 @@
     def _matches_intent_hash(self, intent_hash: Text) -> bool:
         return str(hash(self.intent)) == intent_hash
 
-<<<<<<< HEAD
-    def __str__(self):
-        return f"ReminderCancelled(action: {self.action_name})"
-
-    def as_story_string(self):
-        props = json.dumps({"action": self.action_name})
-=======
     def _matches_entities_hash(self, entities_hash: Text) -> bool:
         return str(hash(str(self.entities))) == entities_hash
 
@@ -885,24 +787,17 @@
         props = json.dumps(
             {"name": self.name, "intent": self.intent, "entities": self.entities}
         )
->>>>>>> 22f0a99f
         return f"{self.type_name}{props}"
 
     @classmethod
     def _from_story_string(cls, parameters: Dict[Text, Any]) -> Optional[List[Event]]:
         return [
             ReminderCancelled(
-<<<<<<< HEAD
-                parameters.get("action"),
-                parameters.get("timestamp"),
-                parameters.get("metadata"),
-=======
                 parameters.get("name"),
                 parameters.get("intent"),
                 parameters.get("entities"),
                 timestamp=parameters.get("timestamp"),
                 metadata=parameters.get("metadata"),
->>>>>>> 22f0a99f
             )
         ]
 
@@ -942,16 +837,12 @@
 
     type_name = "export"
 
-<<<<<<< HEAD
-    def __init__(self, path=None, timestamp=None, metadata=None):
-=======
     def __init__(
         self,
         path: Optional[Text] = None,
         timestamp: Optional[float] = None,
         metadata: Optional[Dict[Text, Any]] = None,
     ):
->>>>>>> 22f0a99f
         self.path = path
         super().__init__(timestamp, metadata)
 
@@ -974,11 +865,7 @@
             )
         ]
 
-<<<<<<< HEAD
-    def as_story_string(self):
-=======
     def as_story_string(self) -> Text:
->>>>>>> 22f0a99f
         return self.type_name
 
     def apply_to(self, tracker: "DialogueStateTracker") -> None:
@@ -995,11 +882,7 @@
     def __init__(
         self,
         name: Text,
-<<<<<<< HEAD
-        timestamp: Optional[int] = None,
-=======
         timestamp: Optional[float] = None,
->>>>>>> 22f0a99f
         metadata: Optional[Dict[Text, Any]] = None,
     ) -> None:
         self.action_name = name
@@ -1014,11 +897,7 @@
         else:
             return self.action_name == other.action_name
 
-<<<<<<< HEAD
-    def __str__(self):
-=======
-    def __str__(self) -> Text:
->>>>>>> 22f0a99f
+    def __str__(self) -> Text:
         return f"FollowupAction(action: {self.action_name})"
 
     def as_story_string(self) -> Text:
@@ -1036,11 +915,7 @@
             )
         ]
 
-<<<<<<< HEAD
-    def as_dict(self):
-=======
     def as_dict(self) -> Dict[Text, Any]:
->>>>>>> 22f0a99f
         d = super().as_dict()
         d.update({"name": self.action_name})
         return d
@@ -1113,11 +988,7 @@
         action_name: Text,
         policy: Optional[Text] = None,
         confidence: Optional[float] = None,
-<<<<<<< HEAD
-        timestamp: Optional[int] = None,
-=======
         timestamp: Optional[float] = None,
->>>>>>> 22f0a99f
         metadata: Optional[Dict] = None,
     ):
         self.action_name = action_name
@@ -1156,11 +1027,7 @@
             )
         ]
 
-<<<<<<< HEAD
-    def as_dict(self):
-=======
     def as_dict(self) -> Dict[Text, Any]:
->>>>>>> 22f0a99f
         d = super().as_dict()
         policy = None  # for backwards compatibility (persisted evemts)
         if hasattr(self, "policy"):
@@ -1190,11 +1057,7 @@
         self,
         text: Optional[Text] = None,
         data: Optional[Any] = None,
-<<<<<<< HEAD
-        timestamp: Optional[int] = None,
-=======
         timestamp: Optional[float] = None,
->>>>>>> 22f0a99f
         metadata: Optional[Dict[Text, Any]] = None,
     ) -> None:
         self.text = text
@@ -1225,11 +1088,7 @@
     def as_story_string(self) -> None:
         return None
 
-<<<<<<< HEAD
-    def as_dict(self):
-=======
     def as_dict(self) -> Dict[Text, Any]:
->>>>>>> 22f0a99f
         d = super().as_dict()
         d.update({"text": self.text, "data": self.data})
         return d
@@ -1261,21 +1120,13 @@
     def __init__(
         self,
         name: Optional[Text],
-<<<<<<< HEAD
-        timestamp: Optional[int] = None,
-=======
         timestamp: Optional[float] = None,
->>>>>>> 22f0a99f
         metadata: Optional[Dict[Text, Any]] = None,
     ) -> None:
         self.name = name
         super().__init__(timestamp, metadata)
 
-<<<<<<< HEAD
-    def __str__(self):
-=======
-    def __str__(self) -> Text:
->>>>>>> 22f0a99f
+    def __str__(self) -> Text:
         return f"Form({self.name})"
 
     def __hash__(self) -> int:
@@ -1302,11 +1153,7 @@
             )
         ]
 
-<<<<<<< HEAD
-    def as_dict(self):
-=======
     def as_dict(self) -> Dict[Text, Any]:
->>>>>>> 22f0a99f
         d = super().as_dict()
         d.update({"name": self.name})
         return d
@@ -1324,21 +1171,13 @@
     def __init__(
         self,
         validate: bool,
-<<<<<<< HEAD
-        timestamp: Optional[int] = None,
-=======
         timestamp: Optional[float] = None,
->>>>>>> 22f0a99f
         metadata: Optional[Dict[Text, Any]] = None,
     ) -> None:
         self.validate = validate
         super().__init__(timestamp, metadata)
 
-<<<<<<< HEAD
-    def __str__(self):
-=======
-    def __str__(self) -> Text:
->>>>>>> 22f0a99f
+    def __str__(self) -> Text:
         return f"FormValidation({self.validate})"
 
     def __hash__(self) -> int:
@@ -1351,22 +1190,14 @@
         return None
 
     @classmethod
-<<<<<<< HEAD
-    def _from_parameters(cls, parameters):
-=======
     def _from_parameters(cls, parameters) -> "FormValidation":
->>>>>>> 22f0a99f
         return FormValidation(
             parameters.get("validate"),
             parameters.get("timestamp"),
             parameters.get("metadata"),
         )
 
-<<<<<<< HEAD
-    def as_dict(self):
-=======
     def as_dict(self) -> Dict[Text, Any]:
->>>>>>> 22f0a99f
         d = super().as_dict()
         d.update({"validate": self.validate})
         return d
@@ -1385,11 +1216,7 @@
         action_name: Text,
         policy: Optional[Text] = None,
         confidence: Optional[float] = None,
-<<<<<<< HEAD
-        timestamp: Optional[int] = None,
-=======
         timestamp: Optional[float] = None,
->>>>>>> 22f0a99f
         metadata: Optional[Dict[Text, Any]] = None,
     ) -> None:
         self.action_name = action_name
@@ -1426,11 +1253,7 @@
     def as_story_string(self) -> None:
         return None
 
-<<<<<<< HEAD
-    def as_dict(self):
-=======
     def as_dict(self) -> Dict[Text, Any]:
->>>>>>> 22f0a99f
         d = super().as_dict()
         d.update(
             {
