import contextlib
<<<<<<< HEAD
import warnings
=======
import itertools
>>>>>>> 22f0a99f
import json
import logging
import os
import pickle
import typing
from datetime import datetime, timezone
<<<<<<< HEAD
from typing import Iterator, Optional, Text, Iterable, Union, Dict, Callable

import itertools
from boto3.dynamodb.conditions import Key
=======
>>>>>>> 22f0a99f

# noinspection PyPep8Naming
from time import sleep
from typing import Callable, Dict, Iterable, Iterator, List, Optional, Text, Union

from boto3.dynamodb.conditions import Key
from rasa.core import utils
from rasa.core.actions.action import ACTION_LISTEN_NAME
<<<<<<< HEAD
from rasa.core.brokers.event_channel import EventChannel
=======
from rasa.core.brokers.broker import EventBroker
>>>>>>> 22f0a99f
from rasa.core.conversation import Dialogue
from rasa.core.domain import Domain
from rasa.core.events import SessionStarted
from rasa.core.trackers import ActionExecuted, DialogueStateTracker, EventVerbosity
<<<<<<< HEAD
from rasa.core.utils import replace_floats_with_decimals
from rasa.utils.common import class_from_module_path
=======
from rasa.utils.common import class_from_module_path, raise_warning, arguments_of
>>>>>>> 22f0a99f
from rasa.utils.endpoints import EndpointConfig

if typing.TYPE_CHECKING:
    from sqlalchemy.engine.url import URL
    from sqlalchemy.engine.base import Engine
<<<<<<< HEAD
    from sqlalchemy.orm import Session
    import boto3
=======
    from sqlalchemy.orm import Session, Query
    import boto3.resources.factory.dynamodb.Table
>>>>>>> 22f0a99f

logger = logging.getLogger(__name__)


class TrackerStore:
    """Class to hold all of the TrackerStore classes"""

    def __init__(
        self, domain: Optional[Domain], event_broker: Optional[EventBroker] = None
    ) -> None:
        self.domain = domain
        self.event_broker = event_broker
        self.max_event_history = None

    @staticmethod
<<<<<<< HEAD
    def find_tracker_store(
        domain: Domain,
        store: Optional[EndpointConfig] = None,
        event_broker: Optional[EventChannel] = None,
    ) -> "TrackerStore":
        """Returns the tracker_store type"""

        tracker_store = None
        if store is not None and store.type is not None:
            try:
                tracker_store = TrackerStore._create_tracker_store(
                    domain, store, event_broker
                )
            except Exception as e:
                logger.error(
                    f"Error when trying to connect to '{store.type}' "
                    f"tracker store. Using "
                    f"'{InMemoryTrackerStore.__name__}'' instead. "
                    f"The causing error was: {e}."
                )

        if not tracker_store:
            tracker_store = InMemoryTrackerStore(domain, event_broker)

        logger.debug("Connected to {}.".format(tracker_store.__class__.__name__))

        return tracker_store

    @staticmethod
    def _create_tracker_store(
        domain: Domain, store: EndpointConfig, event_broker: Optional[EventChannel]
    ) -> "TrackerStore":
        if store.type.lower() == "redis":
            tracker_store = RedisTrackerStore(
                domain=domain, host=store.url, event_broker=event_broker, **store.kwargs
            )
        elif store.type.lower() == "mongod":
            tracker_store = MongoTrackerStore(
                domain=domain, host=store.url, event_broker=event_broker, **store.kwargs
            )
        elif store.type.lower() == "sql":
            tracker_store = SQLTrackerStore(
                domain=domain, host=store.url, event_broker=event_broker, **store.kwargs
            )
        elif store.type.lower() == "dynamo":
            tracker_store = DynamoTrackerStore(
                domain=domain, event_broker=event_broker, **store.kwargs
            )
        else:
            tracker_store = TrackerStore.load_tracker_from_module_string(
                domain, store, event_broker
            )

        return tracker_store

    @staticmethod
    def load_tracker_from_module_string(
        domain: Domain,
        store: EndpointConfig,
        event_broker: Optional[EventChannel] = None,
    ) -> "TrackerStore":
        """
        Initializes a custom tracker.

        Args:
            domain: defines the universe in which the assistant operates
            store: the specific tracker store
            event_broker: an event broker to publish events

        Returns:
            custom_tracker: a tracker store from a specified database
            InMemoryTrackerStore: only used if no other tracker store is configured
        """
        custom_tracker = None
        try:
            custom_tracker = class_from_module_path(store.type)
        except (AttributeError, ImportError):
            warnings.warn(
                f"Store type '{store.type}' not found. "
                "Using InMemoryTrackerStore instead"
            )

        if custom_tracker:
            return custom_tracker(
                domain=domain, url=store.url, event_broker=event_broker, **store.kwargs
            )
        else:
            return InMemoryTrackerStore(domain)

    def get_or_create_tracker(
        self, sender_id: Text, max_event_history: Optional[int] = None
    ) -> "DialogueStateTracker":
        """Returns tracker or creates one if the retrieval returns None"""
=======
    def create(
        obj: Union["TrackerStore", EndpointConfig, None],
        domain: Optional[Domain] = None,
        event_broker: Optional[EventBroker] = None,
    ) -> "TrackerStore":
        """Factory to create a tracker store."""

        if isinstance(obj, TrackerStore):
            return obj
        else:
            return _create_from_endpoint_config(obj, domain, event_broker)

    @staticmethod
    def create_tracker_store(
        domain: Domain,
        store: Optional[EndpointConfig] = None,
        event_broker: Optional[EventBroker] = None,
    ) -> "TrackerStore":
        """Returns the tracker_store type"""

        raise_warning(
            "The `create_tracker_store` function is deprecated, please use "
            "`TrackerStore.create` instead. `create_tracker_store` will be "
            "removed in future Rasa versions.",
            DeprecationWarning,
        )

        return TrackerStore.create(store, domain, event_broker)

    def get_or_create_tracker(
        self,
        sender_id: Text,
        max_event_history: Optional[int] = None,
        append_action_listen: bool = True,
    ) -> "DialogueStateTracker":
        """Returns tracker or creates one if the retrieval returns None.

        Args:
            sender_id: Conversation ID associated with the requested tracker.
            max_event_history: Value to update the tracker store's max event history to.
            append_action_listen: Whether or not to append an initial `action_listen`.
        """
>>>>>>> 22f0a99f
        tracker = self.retrieve(sender_id)
        self.max_event_history = max_event_history
        if tracker is None:
            tracker = self.create_tracker(
                sender_id, append_action_listen=append_action_listen
            )
        return tracker

    def init_tracker(self, sender_id: Text) -> "DialogueStateTracker":
        """Returns a Dialogue State Tracker"""
        return DialogueStateTracker(
            sender_id,
            self.domain.slots if self.domain else None,
            max_event_history=self.max_event_history,
        )

    def create_tracker(
        self, sender_id: Text, append_action_listen: bool = True
    ) -> DialogueStateTracker:
<<<<<<< HEAD
        """Creates a new tracker for the sender_id. The tracker is initially listening."""
=======
        """Creates a new tracker for `sender_id`.

        The tracker begins with a `SessionStarted` event and is initially listening.

        Args:
            sender_id: Conversation ID associated with the tracker.
            append_action_listen: Whether or not to append an initial `action_listen`.

        Returns:
            The newly created tracker for `sender_id`.

        """

>>>>>>> 22f0a99f
        tracker = self.init_tracker(sender_id)

        if tracker:
            if append_action_listen:
                tracker.update(ActionExecuted(ACTION_LISTEN_NAME))

            self.save(tracker)

        return tracker

    def save(self, tracker):
<<<<<<< HEAD
        """Save method that will be overriden by specific tracker"""
        raise NotImplementedError()

    def retrieve(self, sender_id: Text) -> Optional[DialogueStateTracker]:
        """Retrieve method that will be overriden by specific tracker"""
=======
        """Save method that will be overridden by specific tracker"""
        raise NotImplementedError()

    def retrieve(self, sender_id: Text) -> Optional[DialogueStateTracker]:
        """Retrieve method that will be overridden by specific tracker"""
>>>>>>> 22f0a99f
        raise NotImplementedError()

    def stream_events(self, tracker: DialogueStateTracker) -> None:
        """Streams events to a message broker"""
        offset = self.number_of_existing_events(tracker.sender_id)
        events = tracker.events
        for event in list(itertools.islice(events, offset, len(events))):
            body = {"sender_id": tracker.sender_id}
            body.update(event.as_dict())
            self.event_broker.publish(body)

    def number_of_existing_events(self, sender_id: Text) -> int:
        """Return number of stored events for a given sender id."""
        old_tracker = self.retrieve(sender_id)
        return len(old_tracker.events) if old_tracker else 0

    def keys(self) -> Iterable[Text]:
        """Returns the set of values for the tracker store's primary key"""
        raise NotImplementedError()

    @staticmethod
    def serialise_tracker(tracker: DialogueStateTracker) -> Text:
        """Serializes the tracker, returns representation of the tracker."""
        dialogue = tracker.as_dialogue()

        return json.dumps(dialogue.as_dict())

    @staticmethod
    def _deserialise_dialogue_from_pickle(
        sender_id: Text, serialised_tracker: bytes
    ) -> Dialogue:

        logger.warning(
            f"Found pickled tracker for "
            f"conversation ID '{sender_id}'. Deserialisation of pickled "
            f"trackers will be deprecated in version 2.0. Rasa will perform any "
            f"future save operations of this tracker using json serialisation."
        )
        return pickle.loads(serialised_tracker)

    def deserialise_tracker(
        self, sender_id: Text, serialised_tracker: Union[Text, bytes]
    ) -> Optional[DialogueStateTracker]:
        """Deserializes the tracker and returns it."""

        tracker = self.init_tracker(sender_id)
        if not tracker:
            return None

        try:
            dialogue = Dialogue.from_parameters(json.loads(serialised_tracker))
        except UnicodeDecodeError:
            dialogue = self._deserialise_dialogue_from_pickle(
                sender_id, serialised_tracker
            )

        tracker.recreate_from_dialogue(dialogue)

        return tracker


class InMemoryTrackerStore(TrackerStore):
    """Stores conversation history in memory"""

    def __init__(
        self, domain: Domain, event_broker: Optional[EventBroker] = None
    ) -> None:
        self.store = {}
        super().__init__(domain, event_broker)

    def save(self, tracker: DialogueStateTracker) -> None:
        """Updates and saves the current conversation state"""
        if self.event_broker:
            self.stream_events(tracker)
        serialised = InMemoryTrackerStore.serialise_tracker(tracker)
        self.store[tracker.sender_id] = serialised

    def retrieve(self, sender_id: Text) -> Optional[DialogueStateTracker]:
        """
        Args:
            sender_id: the message owner ID

        Returns:
            DialogueStateTracker
        """
        if sender_id in self.store:
            logger.debug(f"Recreating tracker for id '{sender_id}'")
            return self.deserialise_tracker(sender_id, self.store[sender_id])
        else:
            logger.debug(f"Creating a new tracker for id '{sender_id}'.")
            return None

    def keys(self) -> Iterable[Text]:
        """Returns sender_ids of the Tracker Store in memory"""
        return self.store.keys()


class RedisTrackerStore(TrackerStore):
    """Stores conversation history in Redis"""

    def __init__(
        self,
        domain,
        host="localhost",
        port=6379,
        db=0,
        password: Optional[Text] = None,
<<<<<<< HEAD
        event_broker: Optional[EventChannel] = None,
=======
        event_broker: Optional[EventBroker] = None,
>>>>>>> 22f0a99f
        record_exp: Optional[float] = None,
        use_ssl: bool = False,
    ):
        import redis

        self.red = redis.StrictRedis(
            host=host, port=port, db=db, password=password, ssl=use_ssl
        )
        self.record_exp = record_exp
        super().__init__(domain, event_broker)

    def save(self, tracker, timeout=None):
        """Saves the current conversation state"""
        if self.event_broker:
            self.stream_events(tracker)

        if not timeout and self.record_exp:
            timeout = self.record_exp

        serialised_tracker = self.serialise_tracker(tracker)
        self.red.set(tracker.sender_id, serialised_tracker, ex=timeout)

    def retrieve(self, sender_id):
        """
        Args:
            sender_id: the message owner ID

        Returns:
            DialogueStateTracker
        """
        stored = self.red.get(sender_id)
        if stored is not None:
            return self.deserialise_tracker(sender_id, stored)
        else:
            return None

    def keys(self) -> Iterable[Text]:
        """Returns keys of the Redis Tracker Store"""
        return self.red.keys()


class DynamoTrackerStore(TrackerStore):
    """Stores conversation history in DynamoDB"""

    def __init__(
        self,
        domain: Domain,
        table_name: Text = "states",
        region: Text = "us-east-1",
        event_broker: Optional[EndpointConfig] = None,
    ):
        """
        Args:
            domain:
<<<<<<< HEAD
            table_name: The name of the DynamoDb table, does not need to be present a priori.
=======
            table_name: The name of the DynamoDb table, does not
                need to be present a priori.
>>>>>>> 22f0a99f
            event_broker:
        """
        import boto3

        self.client = boto3.client("dynamodb", region_name=region)
        self.region = region
        self.table_name = table_name
        self.db = self.get_or_create_table(table_name)
        super().__init__(domain, event_broker)

    def get_or_create_table(
        self, table_name: Text
    ) -> "boto3.resources.factory.dynamodb.Table":
        """Returns table or creates one if the table name is not in the table list"""
        import boto3

        dynamo = boto3.resource("dynamodb", region_name=self.region)
        if self.table_name not in self.client.list_tables()["TableNames"]:
            table = dynamo.create_table(
                TableName=self.table_name,
                KeySchema=[
                    {"AttributeName": "sender_id", "KeyType": "HASH"},
                    {"AttributeName": "session_date", "KeyType": "RANGE"},
                ],
                AttributeDefinitions=[
                    {"AttributeName": "sender_id", "AttributeType": "S"},
                    {"AttributeName": "session_date", "AttributeType": "N"},
                ],
                ProvisionedThroughput={"ReadCapacityUnits": 5, "WriteCapacityUnits": 5},
            )

            # Wait until the table exists.
            table.meta.client.get_waiter("table_exists").wait(TableName=table_name)
        return dynamo.Table(table_name)

    def save(self, tracker):
        """Saves the current conversation state"""
        if self.event_broker:
            self.stream_events(tracker)
        self.db.put_item(Item=self.serialise_tracker(tracker))

    def serialise_tracker(self, tracker: "DialogueStateTracker") -> Dict:
        """Serializes the tracker, returns object with decimal types"""
        d = tracker.as_dialogue().as_dict()
        d.update(
            {
                "sender_id": tracker.sender_id,
                "session_date": int(datetime.now(tz=timezone.utc).timestamp()),
            }
        )
<<<<<<< HEAD
        return replace_floats_with_decimals(d)
=======
        return utils.replace_floats_with_decimals(d)
>>>>>>> 22f0a99f

    def retrieve(self, sender_id: Text) -> Optional[DialogueStateTracker]:
        """Create a tracker from all previously stored events."""

        # Retrieve dialogues for a sender_id in reverse chronological order based on
        # the session_date sort key
        dialogues = self.db.query(
            KeyConditionExpression=Key("sender_id").eq(sender_id),
            Limit=1,
            ScanIndexForward=False,
        )["Items"]
        if dialogues:
            return DialogueStateTracker.from_dict(
                sender_id, dialogues[0].get("events"), self.domain.slots
            )
        else:
            return None

    def keys(self) -> Iterable[Text]:
        """Returns sender_ids of the DynamoTrackerStore"""
        return [
            i["sender_id"]
            for i in self.db.scan(ProjectionExpression="sender_id")["Items"]
        ]


class MongoTrackerStore(TrackerStore):
    """
    Stores conversation history in Mongo

    Property methods:
        conversations: returns the current conversation
    """

    def __init__(
        self,
        domain: Domain,
        host: Optional[Text] = "mongodb://localhost:27017",
        db: Optional[Text] = "rasa",
        username: Optional[Text] = None,
        password: Optional[Text] = None,
        auth_source: Optional[Text] = "admin",
        collection: Optional[Text] = "conversations",
<<<<<<< HEAD
        event_broker: Optional[EventChannel] = None,
=======
        event_broker: Optional[EventBroker] = None,
>>>>>>> 22f0a99f
    ):
        from pymongo.database import Database
        from pymongo import MongoClient

        self.client = MongoClient(
            host,
            username=username,
            password=password,
            authSource=auth_source,
            # delay connect until process forking is done
            connect=False,
        )

        self.db = Database(self.client, db)
        self.collection = collection
        super().__init__(domain, event_broker)

        self._ensure_indices()

    @property
    def conversations(self):
        """Returns the current conversation"""
        return self.db[self.collection]

    def _ensure_indices(self):
        """Create an index on the sender_id"""
        self.conversations.create_index("sender_id")

    @staticmethod
    def _current_tracker_state_without_events(tracker: DialogueStateTracker) -> Dict:
        # get current tracker state and remove `events` key from state
        # since events are pushed separately in the `update_one()` operation
        state = tracker.current_state(EventVerbosity.ALL)
        state.pop("events", None)

        return state

    def save(self, tracker, timeout=None):
        """Saves the current conversation state"""
        if self.event_broker:
            self.stream_events(tracker)

        additional_events = self._additional_events(tracker)

        self.conversations.update_one(
            {"sender_id": tracker.sender_id},
            {
                "$set": self._current_tracker_state_without_events(tracker),
                "$push": {
                    "events": {"$each": [e.as_dict() for e in additional_events]}
                },
            },
            upsert=True,
        )

    def _additional_events(self, tracker: DialogueStateTracker) -> Iterator:
        """Return events from the tracker which aren't currently stored.

        Args:
            tracker: Tracker to inspect.

        Returns:
            List of serialised events that aren't currently stored.

        """

        stored = self.conversations.find_one({"sender_id": tracker.sender_id}) or {}
        number_events_since_last_session = len(
            self._events_since_last_session_start(stored)
        )

        return itertools.islice(
            tracker.events, number_events_since_last_session, len(tracker.events)
        )

    @staticmethod
    def _events_since_last_session_start(serialised_tracker: Dict) -> List[Dict]:
        """Retrieve events since and including the latest `SessionStart` event.

        Args:
            serialised_tracker: Serialised tracker to inspect.

        Returns:
            List of serialised events since and including the latest `SessionStarted`
            event. Returns all events if no such event is found.

        """

        events = []
        for event in reversed(serialised_tracker.get("events", [])):
            events.append(event)
            if event["event"] == SessionStarted.type_name:
                break

        return list(reversed(events))

    def retrieve(self, sender_id):
        """
        Args:
            sender_id: the message owner ID

        Returns:
            `DialogueStateTracker`
        """
        stored = self.conversations.find_one({"sender_id": sender_id})

        # look for conversations which have used an `int` sender_id in the past
        # and update them.
        if stored is None and sender_id.isdigit():
            from pymongo import ReturnDocument

            stored = self.conversations.find_one_and_update(
                {"sender_id": int(sender_id)},
                {"$set": {"sender_id": str(sender_id)}},
                return_document=ReturnDocument.AFTER,
            )

        if stored is not None:
<<<<<<< HEAD
            return DialogueStateTracker.from_dict(
                sender_id, stored.get("events"), self.domain.slots
            )
=======
            events = self._events_since_last_session_start(stored)
            return DialogueStateTracker.from_dict(sender_id, events, self.domain.slots)
>>>>>>> 22f0a99f
        else:
            return None

    def keys(self) -> Iterable[Text]:
        """Returns sender_ids of the Mongo Tracker Store"""
        return [c["sender_id"] for c in self.conversations.find()]


class SQLTrackerStore(TrackerStore):
    """Store which can save and retrieve trackers from an SQL database."""

    from sqlalchemy.ext.declarative import declarative_base

    Base = declarative_base()

    class SQLEvent(Base):
        """Represents an event in the SQL Tracker Store"""

        from sqlalchemy import Column, Integer, String, Float, Text

        __tablename__ = "events"

        id = Column(Integer, primary_key=True)
        sender_id = Column(String(255), nullable=False, index=True)
        type_name = Column(String(255), nullable=False)
        timestamp = Column(Float)
        intent_name = Column(String(255))
        action_name = Column(String(255))
        data = Column(Text)

    def __init__(
        self,
        domain: Optional[Domain] = None,
        dialect: Text = "sqlite",
        host: Optional[Text] = None,
        port: Optional[int] = None,
        db: Text = "rasa.db",
        username: Text = None,
        password: Text = None,
        event_broker: Optional[EventBroker] = None,
        login_db: Optional[Text] = None,
        query: Optional[Dict] = None,
    ) -> None:
        from sqlalchemy.orm import sessionmaker
        from sqlalchemy import create_engine
        import sqlalchemy.exc

        engine_url = self.get_db_url(
            dialect, host, port, db, username, password, login_db, query
        )
        logger.debug(f"Attempting to connect to database via '{engine_url}'.")

        # Database might take a while to come up
        while True:
            try:
                # pool_size and max_overflow can be set to control the number of
                # connections that are kept in the connection pool. Not available
                # for SQLite, and only  tested for postgresql. See
                # https://docs.sqlalchemy.org/en/13/core/pooling.html#sqlalchemy.pool.QueuePool
                if dialect == "postgresql":
                    self.engine = create_engine(
                        engine_url,
                        pool_size=int(os.environ.get("SQL_POOL_SIZE", "50")),
                        max_overflow=int(os.environ.get("SQL_MAX_OVERFLOW", "100")),
                    )
                else:
                    self.engine = create_engine(engine_url)

                # if `login_db` has been provided, use current channel with
                # that database to create working database `db`
                if login_db:
                    self._create_database_and_update_engine(db, engine_url)

                try:
                    self.Base.metadata.create_all(self.engine)
                except (
                    sqlalchemy.exc.OperationalError,
                    sqlalchemy.exc.ProgrammingError,
                ) as e:
                    # Several Rasa services started in parallel may attempt to
                    # create tables at the same time. That is okay so long as
                    # the first services finishes the table creation.
                    logger.error(f"Could not create tables: {e}")

                self.sessionmaker = sessionmaker(bind=self.engine)
                break
            except (
                sqlalchemy.exc.OperationalError,
                sqlalchemy.exc.IntegrityError,
            ) as error:

                logger.warning(error)
                sleep(5)

        logger.debug(f"Connection to SQL database '{db}' successful.")

        super().__init__(domain, event_broker)

    @staticmethod
    def get_db_url(
        dialect: Text = "sqlite",
        host: Optional[Text] = None,
        port: Optional[int] = None,
        db: Text = "rasa.db",
        username: Text = None,
        password: Text = None,
        login_db: Optional[Text] = None,
        query: Optional[Dict] = None,
    ) -> Union[Text, "URL"]:
        """Builds an SQLAlchemy `URL` object representing the parameters needed
        to connect to an SQL database.

        Args:
            dialect: SQL database type.
            host: Database network host.
            port: Database network port.
            db: Database name.
            username: User name to use when connecting to the database.
            password: Password for database user.
            login_db: Alternative database name to which initially connect, and create
                the database specified by `db` (PostgreSQL only).
            query: Dictionary of options to be passed to the dialect and/or the
                DBAPI upon connect.

        Returns:
            URL ready to be used with an SQLAlchemy `Engine` object.

        """
        from urllib.parse import urlsplit
        from sqlalchemy.engine.url import URL

        # Users might specify a url in the host
        parsed = urlsplit(host or "")
        if parsed.scheme:
            return host

        if host:
            # add fake scheme to properly parse components
            parsed = urlsplit("schema://" + host)

            # users might include the port in the url
            port = parsed.port or port
            host = parsed.hostname or host

        return URL(
            dialect,
            username,
            password,
            host,
            port,
            database=login_db if login_db else db,
            query=query,
        )

    def _create_database_and_update_engine(self, db: Text, engine_url: "URL"):
        """Create databse `db` and update engine to reflect the updated `engine_url`."""

        from sqlalchemy import create_engine

        self._create_database(self.engine, db)
        engine_url.database = db
        self.engine = create_engine(engine_url)

    @staticmethod
    def _create_database(engine: "Engine", db: Text):
        """Create database `db` on `engine` if it does not exist."""

        import psycopg2

        conn = engine.connect()

        cursor = conn.connection.cursor()
        cursor.execute("COMMIT")
        cursor.execute(f"SELECT 1 FROM pg_catalog.pg_database WHERE datname = '{db}'")
        exists = cursor.fetchone()
        if not exists:
            try:
                cursor.execute(f"CREATE DATABASE {db}")
            except psycopg2.IntegrityError as e:
                logger.error(f"Could not create database '{db}': {e}")

        cursor.close()
        conn.close()

    @contextlib.contextmanager
    def session_scope(self):
        """Provide a transactional scope around a series of operations."""
        session = self.sessionmaker()
        try:
            yield session
        finally:
            session.close()

    def keys(self) -> Iterable[Text]:
        """Returns sender_ids of the SQLTrackerStore"""
        with self.session_scope() as session:
            sender_ids = session.query(self.SQLEvent.sender_id).distinct().all()
            return [sender_id for (sender_id,) in sender_ids]

    def retrieve(self, sender_id: Text) -> Optional[DialogueStateTracker]:
        """Create a tracker from all previously stored events."""

        with self.session_scope() as session:

            serialised_events = self._event_query(session, sender_id).all()

            events = [json.loads(event.data) for event in serialised_events]

            if self.domain and len(events) > 0:
                logger.debug(f"Recreating tracker from sender id '{sender_id}'")
                return DialogueStateTracker.from_dict(
                    sender_id, events, self.domain.slots
                )
            else:
                logger.debug(
                    f"Can't retrieve tracker matching "
                    f"sender id '{sender_id}' from SQL storage. "
                    f"Returning `None` instead."
                )
                return None

    def _event_query(self, session: "Session", sender_id: Text) -> "Query":
        """Provide the query to retrieve the conversation events for a specific sender.

        Args:
            session: Current database session.
            sender_id: Sender id whose conversation events should be retrieved.

        Returns:
            Query to get the conversation events.
        """
        import sqlalchemy as sa

        # Subquery to find the timestamp of the latest `SessionStarted` event
        session_start_sub_query = (
            session.query(sa.func.max(self.SQLEvent.timestamp).label("session_start"))
            .filter(
                self.SQLEvent.sender_id == sender_id,
                self.SQLEvent.type_name == SessionStarted.type_name,
            )
            .subquery()
        )

        return (
            session.query(self.SQLEvent)
            .filter(
                self.SQLEvent.sender_id == sender_id,
                # Find events after the latest `SessionStarted` event or return all
                # events
                sa.or_(
                    self.SQLEvent.timestamp >= session_start_sub_query.c.session_start,
                    session_start_sub_query.c.session_start.is_(None),
                ),
            )
            .order_by(self.SQLEvent.timestamp)
        )

    def save(self, tracker: DialogueStateTracker) -> None:
        """Update database with events from the current conversation."""

        if self.event_broker:
            self.stream_events(tracker)

        with self.session_scope() as session:
            # only store recent events
            events = self._additional_events(session, tracker)

            for event in events:
                data = event.as_dict()
                intent = data.get("parse_data", {}).get("intent", {}).get("name")
                action = data.get("name")
                timestamp = data.get("timestamp")

                # noinspection PyArgumentList
                session.add(
                    self.SQLEvent(
                        sender_id=tracker.sender_id,
                        type_name=event.type_name,
                        timestamp=timestamp,
                        intent_name=intent,
                        action_name=action,
                        data=json.dumps(data),
                    )
                )
            session.commit()

        logger.debug(f"Tracker with sender_id '{tracker.sender_id}' stored to database")

    def _additional_events(
        self, session: "Session", tracker: DialogueStateTracker
    ) -> Iterator:
        """Return events from the tracker which aren't currently stored."""

        number_of_events_since_last_session = self._event_query(
            session, tracker.sender_id
        ).count()
        return itertools.islice(
            tracker.events, number_of_events_since_last_session, len(tracker.events)
        )

<<<<<<< HEAD
        return itertools.islice(tracker.events, n_events, len(tracker.events))

=======
>>>>>>> 22f0a99f

class FailSafeTrackerStore(TrackerStore):
    """Wraps a tracker store so that we can fallback to a different tracker store in
    case of errors."""

    def __init__(
        self,
        tracker_store: TrackerStore,
        on_tracker_store_error: Optional[Callable[[Exception], None]] = None,
        fallback_tracker_store: Optional[TrackerStore] = None,
    ) -> None:
        """Create a `FailSafeTrackerStore`.

        Args:
            tracker_store: Primary tracker store.
            on_tracker_store_error: Callback which is called when there is an error
                in the primary tracker store.
        """

        self._fallback_tracker_store: Optional[TrackerStore] = fallback_tracker_store
        self._tracker_store = tracker_store
        self._on_tracker_store_error = on_tracker_store_error

        super().__init__(tracker_store.domain, tracker_store.event_broker)

    @property
    def domain(self) -> Optional[Domain]:
        return self._tracker_store.domain

    @domain.setter
    def domain(self, domain: Optional[Domain]) -> None:
        self._tracker_store.domain = domain

        if self._fallback_tracker_store:
            self._fallback_tracker_store.domain = domain

    @property
    def fallback_tracker_store(self) -> TrackerStore:
        if not self._fallback_tracker_store:
            self._fallback_tracker_store = InMemoryTrackerStore(
                self._tracker_store.domain, self._tracker_store.event_broker
            )

        return self._fallback_tracker_store

    def on_tracker_store_error(self, error: Exception) -> None:
        if self._on_tracker_store_error:
            self._on_tracker_store_error(error)
        else:
            logger.error(
                f"Error happened when trying to save conversation tracker to "
                f"'{self._tracker_store.__class__.__name__}'. Falling back to use "
                f"the '{InMemoryTrackerStore.__name__}'. Please "
                f"investigate the following error: {error}."
            )

    def retrieve(self, sender_id: Text) -> Optional[DialogueStateTracker]:
        try:
            return self._tracker_store.retrieve(sender_id)
        except Exception as e:
            self.on_tracker_store_error(e)
            return None

    def keys(self) -> Iterable[Text]:
        try:
            return self._tracker_store.keys()
        except Exception as e:
            self.on_tracker_store_error(e)
            return []

    def save(self, tracker: DialogueStateTracker) -> None:
        try:
            self._tracker_store.save(tracker)
        except Exception as e:
            self.on_tracker_store_error(e)
<<<<<<< HEAD
            self.fallback_tracker_store.save(tracker)
=======
            self.fallback_tracker_store.save(tracker)


def _create_from_endpoint_config(
    endpoint_config: Optional[EndpointConfig] = None,
    domain: Optional[Domain] = None,
    event_broker: Optional[EventBroker] = None,
) -> "TrackerStore":
    """Given an endpoint configuration, create a proper tracker store object."""

    domain = domain or Domain.empty()

    if endpoint_config is None or endpoint_config.type is None:
        # default tracker store if no type is set
        tracker_store = InMemoryTrackerStore(domain, event_broker)
    elif endpoint_config.type.lower() == "redis":
        tracker_store = RedisTrackerStore(
            domain=domain,
            host=endpoint_config.url,
            event_broker=event_broker,
            **endpoint_config.kwargs,
        )
    elif endpoint_config.type.lower() == "mongod":
        tracker_store = MongoTrackerStore(
            domain=domain,
            host=endpoint_config.url,
            event_broker=event_broker,
            **endpoint_config.kwargs,
        )
    elif endpoint_config.type.lower() == "sql":
        tracker_store = SQLTrackerStore(
            domain=domain,
            host=endpoint_config.url,
            event_broker=event_broker,
            **endpoint_config.kwargs,
        )
    elif endpoint_config.type.lower() == "dynamo":
        tracker_store = DynamoTrackerStore(
            domain=domain, event_broker=event_broker, **endpoint_config.kwargs
        )
    else:
        tracker_store = _load_from_module_string(domain, endpoint_config, event_broker)

    logger.debug(f"Connected to {tracker_store.__class__.__name__}.")

    return tracker_store


def _load_from_module_string(
    domain: Domain, store: EndpointConfig, event_broker: Optional[EventBroker] = None
) -> "TrackerStore":
    """Initializes a custom tracker.

    Defaults to the InMemoryTrackerStore if the module path can not be found.

    Args:
        domain: defines the universe in which the assistant operates
        store: the specific tracker store
        event_broker: an event broker to publish events

    Returns:
        a tracker store from a specified type in a stores endpoint configuration
    """

    try:
        tracker_store_class = class_from_module_path(store.type)
        init_args = arguments_of(tracker_store_class.__init__)
        if "url" in init_args and "host" not in init_args:
            raise_warning(
                "The `url` initialization argument for custom tracker stores is "
                "deprecated. Your custom tracker store should take a `host` "
                "argument in its `__init__()` instead.",
                DeprecationWarning,
            )
            store.kwargs["url"] = store.url
        else:
            store.kwargs["host"] = store.url

        return tracker_store_class(
            domain=domain, event_broker=event_broker, **store.kwargs
        )
    except (AttributeError, ImportError):
        raise_warning(
            f"Tracker store with type '{store.type}' not found. "
            f"Using `InMemoryTrackerStore` instead."
        )
        return InMemoryTrackerStore(domain)
>>>>>>> 22f0a99f
<|MERGE_RESOLUTION|>--- conflicted
+++ resolved
@@ -1,22 +1,11 @@
 import contextlib
-<<<<<<< HEAD
-import warnings
-=======
 import itertools
->>>>>>> 22f0a99f
 import json
 import logging
 import os
 import pickle
 import typing
 from datetime import datetime, timezone
-<<<<<<< HEAD
-from typing import Iterator, Optional, Text, Iterable, Union, Dict, Callable
-
-import itertools
-from boto3.dynamodb.conditions import Key
-=======
->>>>>>> 22f0a99f
 
 # noinspection PyPep8Naming
 from time import sleep
@@ -25,33 +14,19 @@
 from boto3.dynamodb.conditions import Key
 from rasa.core import utils
 from rasa.core.actions.action import ACTION_LISTEN_NAME
-<<<<<<< HEAD
-from rasa.core.brokers.event_channel import EventChannel
-=======
 from rasa.core.brokers.broker import EventBroker
->>>>>>> 22f0a99f
 from rasa.core.conversation import Dialogue
 from rasa.core.domain import Domain
 from rasa.core.events import SessionStarted
 from rasa.core.trackers import ActionExecuted, DialogueStateTracker, EventVerbosity
-<<<<<<< HEAD
-from rasa.core.utils import replace_floats_with_decimals
-from rasa.utils.common import class_from_module_path
-=======
 from rasa.utils.common import class_from_module_path, raise_warning, arguments_of
->>>>>>> 22f0a99f
 from rasa.utils.endpoints import EndpointConfig
 
 if typing.TYPE_CHECKING:
     from sqlalchemy.engine.url import URL
     from sqlalchemy.engine.base import Engine
-<<<<<<< HEAD
-    from sqlalchemy.orm import Session
-    import boto3
-=======
     from sqlalchemy.orm import Session, Query
     import boto3.resources.factory.dynamodb.Table
->>>>>>> 22f0a99f
 
 logger = logging.getLogger(__name__)
 
@@ -67,101 +42,6 @@
         self.max_event_history = None
 
     @staticmethod
-<<<<<<< HEAD
-    def find_tracker_store(
-        domain: Domain,
-        store: Optional[EndpointConfig] = None,
-        event_broker: Optional[EventChannel] = None,
-    ) -> "TrackerStore":
-        """Returns the tracker_store type"""
-
-        tracker_store = None
-        if store is not None and store.type is not None:
-            try:
-                tracker_store = TrackerStore._create_tracker_store(
-                    domain, store, event_broker
-                )
-            except Exception as e:
-                logger.error(
-                    f"Error when trying to connect to '{store.type}' "
-                    f"tracker store. Using "
-                    f"'{InMemoryTrackerStore.__name__}'' instead. "
-                    f"The causing error was: {e}."
-                )
-
-        if not tracker_store:
-            tracker_store = InMemoryTrackerStore(domain, event_broker)
-
-        logger.debug("Connected to {}.".format(tracker_store.__class__.__name__))
-
-        return tracker_store
-
-    @staticmethod
-    def _create_tracker_store(
-        domain: Domain, store: EndpointConfig, event_broker: Optional[EventChannel]
-    ) -> "TrackerStore":
-        if store.type.lower() == "redis":
-            tracker_store = RedisTrackerStore(
-                domain=domain, host=store.url, event_broker=event_broker, **store.kwargs
-            )
-        elif store.type.lower() == "mongod":
-            tracker_store = MongoTrackerStore(
-                domain=domain, host=store.url, event_broker=event_broker, **store.kwargs
-            )
-        elif store.type.lower() == "sql":
-            tracker_store = SQLTrackerStore(
-                domain=domain, host=store.url, event_broker=event_broker, **store.kwargs
-            )
-        elif store.type.lower() == "dynamo":
-            tracker_store = DynamoTrackerStore(
-                domain=domain, event_broker=event_broker, **store.kwargs
-            )
-        else:
-            tracker_store = TrackerStore.load_tracker_from_module_string(
-                domain, store, event_broker
-            )
-
-        return tracker_store
-
-    @staticmethod
-    def load_tracker_from_module_string(
-        domain: Domain,
-        store: EndpointConfig,
-        event_broker: Optional[EventChannel] = None,
-    ) -> "TrackerStore":
-        """
-        Initializes a custom tracker.
-
-        Args:
-            domain: defines the universe in which the assistant operates
-            store: the specific tracker store
-            event_broker: an event broker to publish events
-
-        Returns:
-            custom_tracker: a tracker store from a specified database
-            InMemoryTrackerStore: only used if no other tracker store is configured
-        """
-        custom_tracker = None
-        try:
-            custom_tracker = class_from_module_path(store.type)
-        except (AttributeError, ImportError):
-            warnings.warn(
-                f"Store type '{store.type}' not found. "
-                "Using InMemoryTrackerStore instead"
-            )
-
-        if custom_tracker:
-            return custom_tracker(
-                domain=domain, url=store.url, event_broker=event_broker, **store.kwargs
-            )
-        else:
-            return InMemoryTrackerStore(domain)
-
-    def get_or_create_tracker(
-        self, sender_id: Text, max_event_history: Optional[int] = None
-    ) -> "DialogueStateTracker":
-        """Returns tracker or creates one if the retrieval returns None"""
-=======
     def create(
         obj: Union["TrackerStore", EndpointConfig, None],
         domain: Optional[Domain] = None,
@@ -204,7 +84,6 @@
             max_event_history: Value to update the tracker store's max event history to.
             append_action_listen: Whether or not to append an initial `action_listen`.
         """
->>>>>>> 22f0a99f
         tracker = self.retrieve(sender_id)
         self.max_event_history = max_event_history
         if tracker is None:
@@ -224,9 +103,6 @@
     def create_tracker(
         self, sender_id: Text, append_action_listen: bool = True
     ) -> DialogueStateTracker:
-<<<<<<< HEAD
-        """Creates a new tracker for the sender_id. The tracker is initially listening."""
-=======
         """Creates a new tracker for `sender_id`.
 
         The tracker begins with a `SessionStarted` event and is initially listening.
@@ -240,7 +116,6 @@
 
         """
 
->>>>>>> 22f0a99f
         tracker = self.init_tracker(sender_id)
 
         if tracker:
@@ -252,19 +127,11 @@
         return tracker
 
     def save(self, tracker):
-<<<<<<< HEAD
-        """Save method that will be overriden by specific tracker"""
-        raise NotImplementedError()
-
-    def retrieve(self, sender_id: Text) -> Optional[DialogueStateTracker]:
-        """Retrieve method that will be overriden by specific tracker"""
-=======
         """Save method that will be overridden by specific tracker"""
         raise NotImplementedError()
 
     def retrieve(self, sender_id: Text) -> Optional[DialogueStateTracker]:
         """Retrieve method that will be overridden by specific tracker"""
->>>>>>> 22f0a99f
         raise NotImplementedError()
 
     def stream_events(self, tracker: DialogueStateTracker) -> None:
@@ -372,11 +239,7 @@
         port=6379,
         db=0,
         password: Optional[Text] = None,
-<<<<<<< HEAD
-        event_broker: Optional[EventChannel] = None,
-=======
         event_broker: Optional[EventBroker] = None,
->>>>>>> 22f0a99f
         record_exp: Optional[float] = None,
         use_ssl: bool = False,
     ):
@@ -431,12 +294,8 @@
         """
         Args:
             domain:
-<<<<<<< HEAD
-            table_name: The name of the DynamoDb table, does not need to be present a priori.
-=======
             table_name: The name of the DynamoDb table, does not
                 need to be present a priori.
->>>>>>> 22f0a99f
             event_broker:
         """
         import boto3
@@ -487,11 +346,7 @@
                 "session_date": int(datetime.now(tz=timezone.utc).timestamp()),
             }
         )
-<<<<<<< HEAD
-        return replace_floats_with_decimals(d)
-=======
         return utils.replace_floats_with_decimals(d)
->>>>>>> 22f0a99f
 
     def retrieve(self, sender_id: Text) -> Optional[DialogueStateTracker]:
         """Create a tracker from all previously stored events."""
@@ -535,11 +390,7 @@
         password: Optional[Text] = None,
         auth_source: Optional[Text] = "admin",
         collection: Optional[Text] = "conversations",
-<<<<<<< HEAD
-        event_broker: Optional[EventChannel] = None,
-=======
         event_broker: Optional[EventBroker] = None,
->>>>>>> 22f0a99f
     ):
         from pymongo.database import Database
         from pymongo import MongoClient
@@ -658,14 +509,8 @@
             )
 
         if stored is not None:
-<<<<<<< HEAD
-            return DialogueStateTracker.from_dict(
-                sender_id, stored.get("events"), self.domain.slots
-            )
-=======
             events = self._events_since_last_session_start(stored)
             return DialogueStateTracker.from_dict(sender_id, events, self.domain.slots)
->>>>>>> 22f0a99f
         else:
             return None
 
@@ -966,11 +811,6 @@
             tracker.events, number_of_events_since_last_session, len(tracker.events)
         )
 
-<<<<<<< HEAD
-        return itertools.islice(tracker.events, n_events, len(tracker.events))
-
-=======
->>>>>>> 22f0a99f
 
 class FailSafeTrackerStore(TrackerStore):
     """Wraps a tracker store so that we can fallback to a different tracker store in
@@ -1046,9 +886,6 @@
             self._tracker_store.save(tracker)
         except Exception as e:
             self.on_tracker_store_error(e)
-<<<<<<< HEAD
-            self.fallback_tracker_store.save(tracker)
-=======
             self.fallback_tracker_store.save(tracker)
 
 
@@ -1135,5 +972,4 @@
             f"Tracker store with type '{store.type}' not found. "
             f"Using `InMemoryTrackerStore` instead."
         )
-        return InMemoryTrackerStore(domain)
->>>>>>> 22f0a99f
+        return InMemoryTrackerStore(domain)