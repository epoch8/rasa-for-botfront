import aiohttp

import json
import logging
import re

import os
from typing import Text, List, Dict, Any, Union, Optional, Tuple

from rasa.core import constants
from rasa.core.trackers import DialogueStateTracker
from rasa.core.constants import INTENT_MESSAGE_PREFIX
from rasa.utils.endpoints import EndpointConfig

logger = logging.getLogger(__name__)


class NaturalLanguageInterpreter(object):
    async def parse(
<<<<<<< HEAD
        self, text: Text, message_id: Optional[Text] = None, params: Optional[Dict] = None
=======
        self,
        text: Text,
        message_id: Optional[Text] = None,
        tracker: DialogueStateTracker = None,
>>>>>>> 103e707e
    ) -> Dict[Text, Any]:
        raise NotImplementedError(
            "Interpreter needs to be able to parse messages into structured output."
        )

    @staticmethod
    def create(
        obj: Union[Text, "NaturalLanguageInterpreter"],
        endpoint: Optional[EndpointConfig] = None,
    ) -> "NaturalLanguageInterpreter":

        if isinstance(obj, NaturalLanguageInterpreter):
            return obj

        if not isinstance(obj, str):
            if obj is not None:
                logger.warning(
                    "Tried to create NLU interpreter "
                    "from '{}', which is not possible."
                    "Using RegexInterpreter instead."
                    "".format(obj)
                )
            return RegexInterpreter()

        if endpoint is None:
            if not os.path.exists(obj):
                logger.warning(
                    "No local NLU model '{}' found. Using RegexInterpreter instead.".format(
                        obj
                    )
                )
                return RegexInterpreter()
            else:
                return RasaNLUInterpreter(model_directory=obj)

        return RasaNLUHttpInterpreter(endpoint)


class RegexInterpreter(NaturalLanguageInterpreter):
    @staticmethod
    def allowed_prefixes():
        return INTENT_MESSAGE_PREFIX

    @staticmethod
    def _create_entities(
        parsed_entities: Dict[Text, Union[Text, List[Text]]], sidx: int, eidx: int
    ) -> List[Dict[Text, Any]]:
        entities = []
        for k, vs in parsed_entities.items():
            if not isinstance(vs, list):
                vs = [vs]
            for value in vs:
                entities.append(
                    {
                        "entity": k,
                        "start": sidx,
                        "end": eidx,  # can't be more specific
                        "value": value,
                    }
                )
        return entities

    @staticmethod
    def _parse_parameters(
        entity_str: Text, sidx: int, eidx: int, user_input: Text
    ) -> List[Dict[Text, Any]]:
        if entity_str is None or not entity_str.strip():
            # if there is nothing to parse we will directly exit
            return []

        try:
            parsed_entities = json.loads(entity_str)
            if isinstance(parsed_entities, dict):
                return RegexInterpreter._create_entities(parsed_entities, sidx, eidx)
            else:
                raise Exception(
                    "Parsed value isn't a json object "
                    "(instead parser found '{}')"
                    ".".format(type(parsed_entities))
                )
        except Exception as e:
            logger.warning(
                "Invalid to parse arguments in line "
                "'{}'. Failed to decode parameters "
                "as a json object. Make sure the intent "
                "is followed by a proper json object. "
                "Error: {}".format(user_input, e)
            )
            return []

    @staticmethod
    def _parse_confidence(confidence_str: Text) -> float:
        if confidence_str is None:
            return 1.0

        try:
            return float(confidence_str.strip()[1:])
        except Exception as e:
            logger.warning(
                "Invalid to parse confidence value in line "
                "'{}'. Make sure the intent confidence is an "
                "@ followed by a decimal number. "
                "Error: {}".format(confidence_str, e)
            )
            return 0.0

    def _starts_with_intent_prefix(self, text: Text) -> bool:
        for c in self.allowed_prefixes():
            if text.startswith(c):
                return True
        return False

    @staticmethod
    def extract_intent_and_entities(
        user_input: Text
    ) -> Tuple[Optional[Text], float, List[Dict[Text, Any]]]:
        """Parse the user input using regexes to extract intent & entities."""

        prefixes = re.escape(RegexInterpreter.allowed_prefixes())
        # the regex matches "slot{"a": 1}"
        m = re.search("^[" + prefixes + "]?([^{@]+)(@[0-9.]+)?([{].+)?", user_input)
        if m is not None:
            event_name = m.group(1).strip()
            confidence = RegexInterpreter._parse_confidence(m.group(2))
            entities = RegexInterpreter._parse_parameters(
                m.group(3), m.start(3), m.end(3), user_input
            )

            return event_name, confidence, entities
        else:
            logger.warning(
                "Failed to parse intent end entities from '{}'. ".format(user_input)
            )
            return None, 0.0, []

    async def parse(
<<<<<<< HEAD
        self, text: Text, message_id: Optional[Text] = None, params: Optional[Dict] = None,
=======
        self,
        text: Text,
        message_id: Optional[Text] = None,
        tracker: DialogueStateTracker = None,
>>>>>>> 103e707e
    ) -> Dict[Text, Any]:
        """Parse a text message."""

        intent, confidence, entities = self.extract_intent_and_entities(text)

        if self._starts_with_intent_prefix(text):
            message_text = text
        else:
            message_text = INTENT_MESSAGE_PREFIX + text

        return {
            "text": message_text,
            "intent": {"name": intent, "confidence": confidence},
            "intent_ranking": [{"name": intent, "confidence": confidence}],
            "entities": entities,
        }


class RasaNLUHttpInterpreter(NaturalLanguageInterpreter):
    def __init__(self, endpoint: EndpointConfig = None) -> None:
        if endpoint:
            self.endpoint = endpoint
        else:
            self.endpoint = EndpointConfig(constants.DEFAULT_SERVER_URL)

    async def parse(
<<<<<<< HEAD
        self, text: Text, message_id: Optional[Text] = None, params: Optional[Dict] = None,
=======
        self,
        text: Text,
        message_id: Optional[Text] = None,
        tracker: DialogueStateTracker = None,
>>>>>>> 103e707e
    ) -> Dict[Text, Any]:
        """Parse a text message.

        Return a default value if the parsing of the text failed."""

        default_return = {
            "intent": {"name": "", "confidence": 0.0},
            "entities": [],
            "text": "",
        }
        result = await self._rasa_http_parse(text, message_id, tracker)

        return result if result is not None else default_return

    async def _rasa_http_parse(
        self,
        text: Text,
        message_id: Optional[Text] = None,
        tracker: DialogueStateTracker = None,
    ) -> Optional[Dict[Text, Any]]:
        """Send a text message to a running rasa NLU http server.
        Return `None` on failure."""
        from requests.compat import urljoin  # pytype: disable=import-error

        if not self.endpoint:
            logger.error(
                "Failed to parse text '{}' using rasa NLU over http. "
                "No rasa NLU server specified!".format(text)
            )
            return None

        params = {"token": self.endpoint.token, "text": text, "message_id": message_id}

        if self.endpoint.url.endswith("/"):
            url = self.endpoint.url + "model/parse"
        else:
            url = self.endpoint.url + "/model/parse"

        # noinspection PyBroadException
        try:
            async with aiohttp.ClientSession() as session:
                async with session.post(url, json=params) as resp:
                    if resp.status == 200:
                        return await resp.json()
                    else:
                        logger.error(
                            "Failed to parse text '{}' using rasa NLU over "
                            "http. Error: {}".format(text, await resp.text())
                        )
                        return None
        except Exception:
            logger.exception(
                "Failed to parse text '{}' using rasa NLU over http.".format(text)
            )
            return None


class RasaNLUInterpreter(NaturalLanguageInterpreter):
    def __init__(
        self,
        model_directory: Text,
        config_file: Optional[Text] = None,
        lazy_init: bool = False,
    ):
        self.model_directory = model_directory
        self.lazy_init = lazy_init
        self.config_file = config_file

        if not lazy_init:
            self._load_interpreter()
        else:
            self.interpreter = None

    async def parse(
<<<<<<< HEAD
        self, text: Text, message_id: Optional[Text] = None, params: Optional[Dict] = None,
=======
        self,
        text: Text,
        message_id: Optional[Text] = None,
        tracker: DialogueStateTracker = None,
>>>>>>> 103e707e
    ) -> Dict[Text, Any]:
        """Parse a text message.

        Return a default value if the parsing of the text failed."""

        if self.lazy_init and self.interpreter is None:
            self._load_interpreter()
        result = self.interpreter.parse(text, message_id, params=params)

        return result

    def _load_interpreter(self):
        from rasa.nlu.model import Interpreter

        self.interpreter = Interpreter.load(self.model_directory)<|MERGE_RESOLUTION|>--- conflicted
+++ resolved
@@ -17,14 +17,11 @@
 
 class NaturalLanguageInterpreter(object):
     async def parse(
-<<<<<<< HEAD
-        self, text: Text, message_id: Optional[Text] = None, params: Optional[Dict] = None
-=======
-        self,
-        text: Text,
-        message_id: Optional[Text] = None,
-        tracker: DialogueStateTracker = None,
->>>>>>> 103e707e
+        self,
+        text: Text,
+        message_id: Optional[Text] = None,
+        tracker: DialogueStateTracker = None,
+        params: Optional[Dict] = None,
     ) -> Dict[Text, Any]:
         raise NotImplementedError(
             "Interpreter needs to be able to parse messages into structured output."
@@ -161,14 +158,10 @@
             return None, 0.0, []
 
     async def parse(
-<<<<<<< HEAD
-        self, text: Text, message_id: Optional[Text] = None, params: Optional[Dict] = None,
-=======
-        self,
-        text: Text,
-        message_id: Optional[Text] = None,
-        tracker: DialogueStateTracker = None,
->>>>>>> 103e707e
+        self,
+        text: Text,
+        message_id: Optional[Text] = None,
+        params: Optional[Dict] = None,
     ) -> Dict[Text, Any]:
         """Parse a text message."""
 
@@ -195,14 +188,11 @@
             self.endpoint = EndpointConfig(constants.DEFAULT_SERVER_URL)
 
     async def parse(
-<<<<<<< HEAD
-        self, text: Text, message_id: Optional[Text] = None, params: Optional[Dict] = None,
-=======
-        self,
-        text: Text,
-        message_id: Optional[Text] = None,
-        tracker: DialogueStateTracker = None,
->>>>>>> 103e707e
+        self,
+        text: Text,
+        message_id: Optional[Text] = None,
+        tracker: DialogueStateTracker = None,
+        params: Optional[Dict] = None,
     ) -> Dict[Text, Any]:
         """Parse a text message.
 
@@ -277,14 +267,11 @@
             self.interpreter = None
 
     async def parse(
-<<<<<<< HEAD
-        self, text: Text, message_id: Optional[Text] = None, params: Optional[Dict] = None,
-=======
-        self,
-        text: Text,
-        message_id: Optional[Text] = None,
-        tracker: DialogueStateTracker = None,
->>>>>>> 103e707e
+        self,
+        text: Text,
+        message_id: Optional[Text] = None,
+        tracker: DialogueStateTracker = None,
+        params: Optional[Dict] = None,
     ) -> Dict[Text, Any]:
         """Parse a text message.
 
