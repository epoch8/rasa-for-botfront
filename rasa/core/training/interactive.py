import asyncio
import logging
import os
import tempfile
import textwrap
import uuid
from functools import partial
from multiprocessing import Process
from typing import Any, Callable, Dict, List, Optional, Text, Tuple, Union, Set

import numpy as np
from aiohttp import ClientError
from colorclass import Color
<<<<<<< HEAD
=======

>>>>>>> 22f0a99f
from rasa.nlu.training_data.loading import MARKDOWN, RASA
from sanic import Sanic, response
from sanic.exceptions import NotFound
from terminaltables import AsciiTable, SingleTable

import questionary
import rasa.cli.utils
from questionary import Choice, Form, Question

from rasa.cli import utils as cli_utils
from rasa.core import constants, run, train, utils
from rasa.core.actions.action import ACTION_LISTEN_NAME, default_action_names
from rasa.core.channels.channel import UserMessage
from rasa.core.constants import (
    DEFAULT_SERVER_FORMAT,
    DEFAULT_SERVER_PORT,
    DEFAULT_SERVER_URL,
    REQUESTED_SLOT,
    UTTER_PREFIX,
)
from rasa.core.domain import Domain
import rasa.core.events
from rasa.core.events import (
    ActionExecuted,
    ActionReverted,
    BotUttered,
    Event,
    Restarted,
    UserUttered,
    UserUtteranceReverted,
)
from rasa.core.interpreter import INTENT_MESSAGE_PREFIX, NaturalLanguageInterpreter
from rasa.core.trackers import EventVerbosity, DialogueStateTracker
from rasa.core.training import visualization
from rasa.core.training.visualization import (
    VISUALIZATION_TEMPLATE_PATH,
    visualize_neighborhood,
)
from rasa.core.utils import AvailableEndpoints
from rasa.importers.rasa import TrainingDataImporter
from rasa.utils.common import update_sanic_log_level
from rasa.utils.endpoints import EndpointConfig

# noinspection PyProtectedMember
from rasa.nlu.training_data import loading
from rasa.nlu.training_data.message import Message

# WARNING: This command line UI is using an external library
# communicating with the shell - these functions are hard to test
# automatically. If you change anything in here, please make sure to
# run the interactive learning and check if your part of the "ui"
# still works.
import rasa.utils.io as io_utils

logger = logging.getLogger(__name__)

MAX_VISUAL_HISTORY = 3

PATHS = {
    "stories": "data/stories.md",
    "nlu": "data/nlu.md",
    "backup": "data/nlu_interactive.md",
    "domain": "domain.yml",
}

SAVE_IN_E2E = False

# choose other intent, making sure this doesn't clash with an existing intent
OTHER_INTENT = uuid.uuid4().hex
OTHER_ACTION = uuid.uuid4().hex
NEW_ACTION = uuid.uuid4().hex

NEW_TEMPLATES = {}

MAX_NUMBER_OF_TRAINING_STORIES_FOR_VISUALIZATION = 200

DEFAULT_STORY_GRAPH_FILE = "story_graph.dot"


class RestartConversation(Exception):
    """Exception used to break out the flow and restart the conversation."""

    pass


class ForkTracker(Exception):
    """Exception used to break out the flow and fork at a previous step.

    The tracker will be reset to the selected point in the past and the
    conversation will continue from there."""

    pass


class UndoLastStep(Exception):
    """Exception used to break out the flow and undo the last step.

    The last step is either the most recent user message or the most
    recent action run by the bot."""

    pass


class Abort(Exception):
    """Exception used to abort the interactive learning and exit."""

    pass


async def send_message(
    endpoint: EndpointConfig,
    sender_id: Text,
    message: Text,
    parse_data: Optional[Dict[Text, Any]] = None,
) -> Dict[Text, Any]:
    """Send a user message to a conversation."""

    payload = {
        "sender": UserUttered.type_name,
        "text": message,
        "parse_data": parse_data,
    }

    return await endpoint.request(
        json=payload, method="post", subpath=f"/conversations/{sender_id}/messages"
    )


async def request_prediction(
    endpoint: EndpointConfig, sender_id: Text
) -> Dict[Text, Any]:
    """Request the next action prediction from core."""

    return await endpoint.request(
        method="post", subpath=f"/conversations/{sender_id}/predict"
    )


async def retrieve_domain(endpoint: EndpointConfig) -> Dict[Text, Any]:
    """Retrieve the domain from core."""

    return await endpoint.request(
        method="get", subpath="/domain", headers={"Accept": "application/json"}
    )


async def retrieve_status(endpoint: EndpointConfig) -> Dict[Text, Any]:
    """Retrieve the status from core."""

    return await endpoint.request(method="get", subpath="/status")


async def retrieve_tracker(
    endpoint: EndpointConfig,
    sender_id: Text,
    verbosity: EventVerbosity = EventVerbosity.ALL,
) -> Dict[Text, Any]:
    """Retrieve a tracker from core."""

    path = f"/conversations/{sender_id}/tracker?include_events={verbosity.name}"
    return await endpoint.request(
        method="get", subpath=path, headers={"Accept": "application/json"}
    )


async def send_action(
    endpoint: EndpointConfig,
    sender_id: Text,
    action_name: Text,
    policy: Optional[Text] = None,
    confidence: Optional[float] = None,
    is_new_action: bool = False,
) -> Dict[Text, Any]:
    """Log an action to a conversation."""

    payload = ActionExecuted(action_name, policy, confidence).as_dict()

    subpath = f"/conversations/{sender_id}/execute"

    try:
        return await endpoint.request(json=payload, method="post", subpath=subpath)
    except ClientError:
        if is_new_action:
            if action_name in NEW_TEMPLATES:
                warning_questions = questionary.confirm(
<<<<<<< HEAD
                    "WARNING: You have created a new action: '{}', "
                    "with matching template: '{}'. "
                    "This action will not return its message in this session, "
                    "but the new utterance will be saved to your domain file "
                    "when you exit and save this session. "
                    "You do not need to do anything further. "
                    "".format(action_name, [*NEW_TEMPLATES[action_name]][0])
=======
                    f"WARNING: You have created a new action: '{action_name}', "
                    f"with matching template: '{[*NEW_TEMPLATES[action_name]][0]}'. "
                    f"This action will not return its message in this session, "
                    f"but the new utterance will be saved to your domain file "
                    f"when you exit and save this session. "
                    f"You do not need to do anything further."
>>>>>>> 22f0a99f
                )
                await _ask_questions(warning_questions, sender_id, endpoint)
            else:
                warning_questions = questionary.confirm(
                    f"WARNING: You have created a new action: '{action_name}', "
                    f"which was not successfully executed. "
                    f"If this action does not return any events, "
                    f"you do not need to do anything. "
                    f"If this is a custom action which returns events, "
                    f"you are recommended to implement this action "
                    f"in your action server and try again."
                )
                await _ask_questions(warning_questions, sender_id, endpoint)

            payload = ActionExecuted(action_name).as_dict()
            return await send_event(endpoint, sender_id, payload)
        else:
            logger.error("failed to execute action!")
            raise


async def send_event(
    endpoint: EndpointConfig,
    sender_id: Text,
    evt: Union[List[Dict[Text, Any]], Dict[Text, Any]],
) -> Dict[Text, Any]:
    """Log an event to a conversation."""

    subpath = f"/conversations/{sender_id}/tracker/events"

    return await endpoint.request(json=evt, method="post", subpath=subpath)


def format_bot_output(message: BotUttered) -> Text:
    """Format a bot response to be displayed in the history table."""

    # First, add text to output
    output = message.text or ""

    # Then, append all additional items
    data = message.data or {}
    if not data:
        return output

    if data.get("image"):
        output += "\nImage: " + data.get("image")

    if data.get("attachment"):
        output += "\nAttachment: " + data.get("attachment")

    if data.get("buttons"):
        output += "\nButtons:"
        choices = cli_utils.button_choices_from_message_data(
            data, allow_free_text_input=True
        )
        for choice in choices:
            output += "\n" + choice

    if data.get("elements"):
        output += "\nElements:"
        for idx, element in enumerate(data.get("elements")):
            element_str = cli_utils.element_to_string(element, idx)
            output += "\n" + element_str

    if data.get("quick_replies"):
        output += "\nQuick replies:"
        for idx, element in enumerate(data.get("quick_replies")):
            element_str = cli_utils.element_to_string(element, idx)
            output += "\n" + element_str
    return output


def latest_user_message(events: List[Dict[Text, Any]]) -> Optional[Dict[Text, Any]]:
    """Return most recent user message."""

    for i, e in enumerate(reversed(events)):
        if e.get("event") == UserUttered.type_name:
            return e
    return None


def all_events_before_latest_user_msg(
    events: List[Dict[Text, Any]]
) -> List[Dict[Text, Any]]:
    """Return all events that happened before the most recent user message."""

    for i, e in enumerate(reversed(events)):
        if e.get("event") == UserUttered.type_name:
            return events[: -(i + 1)]
    return events


async def _ask_questions(
    questions: Union[Form, Question],
    sender_id: Text,
    endpoint: EndpointConfig,
    is_abort: Callable[[Dict[Text, Any]], bool] = lambda x: False,
) -> Any:
    """Ask the user a question, if Ctrl-C is pressed provide user with menu."""

    should_retry = True
    answers = {}

    while should_retry:
        answers = questions.ask()
        if answers is None or is_abort(answers):
            should_retry = await _ask_if_quit(sender_id, endpoint)
        else:
            should_retry = False
    return answers


def _selection_choices_from_intent_prediction(
    predictions: List[Dict[Text, Any]]
) -> List[Dict[Text, Any]]:
    """"Given a list of ML predictions create a UI choice list."""

    sorted_intents = sorted(predictions, key=lambda k: (-k["confidence"], k["name"]))

    choices = []
    for p in sorted_intents:
        name_with_confidence = f'{p.get("confidence"):03.2f} {p.get("name"):40}'
        choice = {"name": name_with_confidence, "value": p.get("name")}
        choices.append(choice)

    return choices


async def _request_free_text_intent(sender_id: Text, endpoint: EndpointConfig) -> Text:
    question = questionary.text(
        message="Please type the intent name:",
        validate=io_utils.not_empty_validator("Please enter an intent name"),
    )
    return await _ask_questions(question, sender_id, endpoint)


async def _request_free_text_action(sender_id: Text, endpoint: EndpointConfig) -> Text:
    question = questionary.text(
        message="Please type the action name:",
        validate=io_utils.not_empty_validator("Please enter an action name"),
    )
    return await _ask_questions(question, sender_id, endpoint)


async def _request_free_text_utterance(
    sender_id: Text, endpoint: EndpointConfig, action: Text
) -> Text:

    question = questionary.text(
        message=(
            f"Please type the message for your new utterance " f"template '{action}':"
        ),
        validate=io_utils.not_empty_validator("Please enter a template message"),
    )
    return await _ask_questions(question, sender_id, endpoint)


async def _request_selection_from_intents(
    intents: List[Dict[Text, Text]], sender_id: Text, endpoint: EndpointConfig
) -> Text:
    question = questionary.select("What intent is it?", choices=intents)
    return await _ask_questions(question, sender_id, endpoint)


async def _request_fork_point_from_list(
    forks: List[Dict[Text, Text]], sender_id: Text, endpoint: EndpointConfig
) -> Text:
    question = questionary.select(
        "Before which user message do you want to fork?", choices=forks
    )
    return await _ask_questions(question, sender_id, endpoint)


async def _request_fork_from_user(
    sender_id, endpoint
) -> Optional[List[Dict[Text, Any]]]:
    """Take in a conversation and ask at which point to fork the conversation.

    Returns the list of events that should be kept. Forking means, the
    conversation will be reset and continued from this previous point."""

    tracker = await retrieve_tracker(endpoint, sender_id, EventVerbosity.AFTER_RESTART)

    choices = []
    for i, e in enumerate(tracker.get("events", [])):
        if e.get("event") == UserUttered.type_name:
            choices.append({"name": e.get("text"), "value": i})

    fork_idx = await _request_fork_point_from_list(
        list(reversed(choices)), sender_id, endpoint
    )

    if fork_idx is not None:
        return tracker.get("events", [])[: int(fork_idx)]
    else:
        return None


async def _request_intent_from_user(
    latest_message, intents, sender_id, endpoint
) -> Dict[Text, Any]:
    """Take in latest message and ask which intent it should have been.

    Returns the intent dict that has been selected by the user."""

    predictions = latest_message.get("parse_data", {}).get("intent_ranking", [])

    predicted_intents = {p["name"] for p in predictions}

    for i in intents:
        if i not in predicted_intents:
            predictions.append({"name": i, "confidence": 0.0})

    # convert intents to ui list and add <other> as a free text alternative
    choices = [
        {"name": "<create_new_intent>", "value": OTHER_INTENT}
    ] + _selection_choices_from_intent_prediction(predictions)

    intent_name = await _request_selection_from_intents(choices, sender_id, endpoint)

    if intent_name == OTHER_INTENT:
        intent_name = await _request_free_text_intent(sender_id, endpoint)
        selected_intent = {"name": intent_name, "confidence": 1.0}
    else:
        # returns the selected intent with the original probability value
        selected_intent = next(
            (x for x in predictions if x["name"] == intent_name), {"name": None}
        )

    return selected_intent


async def _print_history(sender_id: Text, endpoint: EndpointConfig) -> None:
    """Print information about the conversation for the user."""

    tracker_dump = await retrieve_tracker(
        endpoint, sender_id, EventVerbosity.AFTER_RESTART
    )
    events = tracker_dump.get("events", [])

    table = _chat_history_table(events)
    slot_strings = _slot_history(tracker_dump)

    print("------")
    print("Chat History\n")
    print(table)

<<<<<<< HEAD
    if slot_strs:
        print("\n")
        print("Current slots: \n\t{}\n".format(", ".join(slot_strs)))
=======
    if slot_strings:
        print("\n")
        print(f"Current slots: \n\t{', '.join(slot_strings)}\n")
>>>>>>> 22f0a99f

    print("------")


def _chat_history_table(events: List[Dict[Text, Any]]) -> Text:
    """Create a table containing bot and user messages.

    Also includes additional information, like any events and
    prediction probabilities."""

    def wrap(txt: Text, max_width: int) -> Text:
        return "\n".join(textwrap.wrap(txt, max_width, replace_whitespace=False))

    def colored(txt: Text, color: Text) -> Text:
        return "{" + color + "}" + txt + "{/" + color + "}"

    def format_user_msg(user_event: UserUttered, max_width: int) -> Text:
        intent = user_event.intent or {}
        intent_name = intent.get("name", "")
        _confidence = intent.get("confidence", 1.0)
        _md = _as_md_message(user_event.parse_data)

        _lines = [
            colored(wrap(_md, max_width), "hired"),
            f"intent: {intent_name} {_confidence:03.2f}",
        ]
        return "\n".join(_lines)

    def bot_width(_table: AsciiTable) -> int:
        return _table.column_max_width(1)

    def user_width(_table: AsciiTable) -> int:
        return _table.column_max_width(3)

    def add_bot_cell(data, cell):
        data.append([len(data), Color(cell), "", ""])

    def add_user_cell(data, cell):
        data.append([len(data), "", "", Color(cell)])

    # prints the historical interactions between the bot and the user,
    # to help with correctly identifying the action
    table_data = [
        [
            "#  ",
            Color(colored("Bot      ", "autoblue")),
            "  ",
            Color(colored("You       ", "hired")),
        ]
    ]

    table = SingleTable(table_data, "Chat History")

    bot_column = []

    tracker = DialogueStateTracker.from_dict("any", events)
    applied_events = tracker.applied_events()

    for idx, event in enumerate(applied_events):
        if isinstance(event, ActionExecuted):
            bot_column.append(colored(event.action_name, "autocyan"))
            if event.confidence is not None:
                bot_column[-1] += colored(f" {event.confidence:03.2f}", "autowhite")

        elif isinstance(event, UserUttered):
            if bot_column:
                text = "\n".join(bot_column)
                add_bot_cell(table_data, text)
                bot_column = []

            msg = format_user_msg(event, user_width(table))
            add_user_cell(table_data, msg)

        elif isinstance(event, BotUttered):
            wrapped = wrap(format_bot_output(event), bot_width(table))
            bot_column.append(colored(wrapped, "autoblue"))

        else:
            if event.as_story_string():
                bot_column.append(wrap(event.as_story_string(), bot_width(table)))

    if bot_column:
        text = "\n".join(bot_column)
        add_bot_cell(table_data, text)

    table.inner_heading_row_border = False
    table.inner_row_border = True
    table.inner_column_border = False
    table.outer_border = False
    table.justify_columns = {0: "left", 1: "left", 2: "center", 3: "right"}

    return table.table


def _slot_history(tracker_dump: Dict[Text, Any]) -> List[Text]:
    """Create an array of slot representations to be displayed."""

    slot_strings = []
    for k, s in tracker_dump.get("slots", {}).items():
        colored_value = cli_utils.wrap_with_color(
            str(s), color=rasa.cli.utils.bcolors.WARNING
        )
<<<<<<< HEAD
        slot_strs.append(f"{k}: {colored_value}")
    return slot_strs
=======
        slot_strings.append(f"{k}: {colored_value}")
    return slot_strings
>>>>>>> 22f0a99f


async def _write_data_to_file(sender_id: Text, endpoint: EndpointConfig):
    """Write stories and nlu data to file."""

    story_path, nlu_path, domain_path = _request_export_info()

    tracker = await retrieve_tracker(endpoint, sender_id)
    events = tracker.get("events", [])

    serialised_domain = await retrieve_domain(endpoint)
    domain = Domain.from_dict(serialised_domain)

    await _write_stories_to_file(story_path, events, domain)
    await _write_nlu_to_file(nlu_path, events)
    await _write_domain_to_file(domain_path, events, domain)

    logger.info("Successfully wrote stories and NLU data")


async def _ask_if_quit(sender_id: Text, endpoint: EndpointConfig) -> bool:
    """Display the exit menu.

    Return `True` if the previous question should be retried."""

    answer = questionary.select(
        message="Do you want to stop?",
        choices=[
            Choice("Continue", "continue"),
            Choice("Undo Last", "undo"),
            Choice("Fork", "fork"),
            Choice("Start Fresh", "restart"),
            Choice("Export & Quit", "quit"),
        ],
    ).ask()

    if not answer or answer == "quit":
        # this is also the default answer if the user presses Ctrl-C
        await _write_data_to_file(sender_id, endpoint)
        raise Abort()
    elif answer == "continue":
        # in this case we will just return, and the original
        # question will get asked again
        return True
    elif answer == "undo":
        raise UndoLastStep()
    elif answer == "fork":
        raise ForkTracker()
    elif answer == "restart":
        raise RestartConversation()


async def _request_action_from_user(
    predictions: List[Dict[Text, Any]], sender_id: Text, endpoint: EndpointConfig
) -> Tuple[Text, bool]:
    """Ask the user to correct an action prediction."""

    await _print_history(sender_id, endpoint)

    choices = [
        {
            "name": f'{a.get("score"):03.2f} {a.get("action"):40}',
            "value": a.get("action"),
        }
        for a in predictions
    ]

    tracker = await retrieve_tracker(endpoint, sender_id)
    events = tracker.get("events", [])

    session_actions_all = [a["name"] for a in _collect_actions(events)]
    session_actions_unique = list(set(session_actions_all))
    old_actions = [action["value"] for action in choices]
    new_actions = [
        {"name": action, "value": OTHER_ACTION + action}
        for action in session_actions_unique
        if action not in old_actions
    ]
    choices = (
        [{"name": "<create new action>", "value": NEW_ACTION}] + new_actions + choices
    )
    question = questionary.select("What is the next action of the bot?", choices)

    action_name = await _ask_questions(question, sender_id, endpoint)
    is_new_action = action_name == NEW_ACTION

    if is_new_action:
        # create new action
        action_name = await _request_free_text_action(sender_id, endpoint)
        if action_name.startswith(UTTER_PREFIX):
            utter_message = await _request_free_text_utterance(
                sender_id, endpoint, action_name
            )
            NEW_TEMPLATES[action_name] = {utter_message: ""}

    elif action_name[:32] == OTHER_ACTION:
        # action was newly created in the session, but not this turn
        is_new_action = True
        action_name = action_name[32:]

    print(f"Thanks! The bot will now run {action_name}.\n")
    return action_name, is_new_action


def _request_export_info() -> Tuple[Text, Text, Text]:
    """Request file path and export stories & nlu data to that path"""

    # export training data and quit
    questions = questionary.form(
        export_stories=questionary.text(
            message="Export stories to (if file exists, this "
            "will append the stories)",
            default=PATHS["stories"],
            validate=io_utils.file_type_validator(
                [".md"],
                "Please provide a valid export path for the stories, e.g. 'stories.md'.",
            ),
        ),
        export_nlu=questionary.text(
            message="Export NLU data to (if file exists, this will "
            "merge learned data with previous training examples)",
            default=PATHS["nlu"],
            validate=io_utils.file_type_validator(
                [".md", ".json"],
                "Please provide a valid export path for the NLU data, e.g. 'nlu.md'.",
            ),
        ),
        export_domain=questionary.text(
            message="Export domain file to (if file exists, this "
            "will be overwritten)",
            default=PATHS["domain"],
            validate=io_utils.file_type_validator(
                [".yml", ".yaml"],
                "Please provide a valid export path for the domain file, e.g. 'domain.yml'.",
            ),
        ),
    )

    answers = questions.ask()
    if not answers:
        raise Abort()

    return answers["export_stories"], answers["export_nlu"], answers["export_domain"]


def _split_conversation_at_restarts(
    events: List[Dict[Text, Any]]
) -> List[List[Dict[Text, Any]]]:
    """Split a conversation at restart events.

    Returns an array of event lists, without the restart events."""

    sub_conversations = []
    current = []
    for e in events:
        if e.get("event") == "restart":
            if current:
                sub_conversations.append(current)
            current = []
        else:
            current.append(e)

    if current:
        sub_conversations.append(current)

    return sub_conversations


def _collect_messages(events: List[Dict[Text, Any]]) -> List[Message]:
    """Collect the message text and parsed data from the UserMessage events
    into a list"""

    import rasa.nlu.training_data.util as rasa_nlu_training_data_utils

    messages = []

    for event in events:
        if event.get("event") == UserUttered.type_name:
            data = event.get("parse_data", {})
            rasa_nlu_training_data_utils.remove_untrainable_entities_from(data)
            msg = Message.build(data["text"], data["intent"]["name"], data["entities"])
            messages.append(msg)
        elif event.get("event") == UserUtteranceReverted.type_name and messages:
            messages.pop()  # user corrected the nlu, remove incorrect example

    return messages


def _collect_actions(events: List[Dict[Text, Any]]) -> List[Dict[Text, Any]]:
    """Collect all the `ActionExecuted` events into a list."""

    return [evt for evt in events if evt.get("event") == ActionExecuted.type_name]


async def _write_stories_to_file(
    export_story_path: Text, events: List[Dict[Text, Any]], domain: Domain
) -> None:
    """Write the conversation of the sender_id to the file paths."""

    sub_conversations = _split_conversation_at_restarts(events)

    io_utils.create_path(export_story_path)

    if os.path.exists(export_story_path):
        append_write = "a"  # append if already exists
    else:
        append_write = "w"  # make a new file if not

    with open(export_story_path, append_write, encoding=io_utils.DEFAULT_ENCODING) as f:
        i = 1
        for conversation in sub_conversations:
            parsed_events = rasa.core.events.deserialise_events(conversation)
            tracker = DialogueStateTracker.from_events(
                f"interactive_story_{i}", evts=parsed_events, slots=domain.slots
            )

            if any(
                isinstance(event, UserUttered) for event in tracker.applied_events()
            ):
                i += 1
                f.write("\n" + tracker.export_stories(SAVE_IN_E2E))


def _filter_messages(msgs: List[Message]) -> List[Message]:
    """Filter messages removing those that start with INTENT_MESSAGE_PREFIX"""

    filtered_messages = []
    for msg in msgs:
        if not msg.text.startswith(INTENT_MESSAGE_PREFIX):
            filtered_messages.append(msg)
    return filtered_messages


async def _write_nlu_to_file(
    export_nlu_path: Text, events: List[Dict[Text, Any]]
) -> None:
    """Write the nlu data of the sender_id to the file paths."""
    from rasa.nlu.training_data import TrainingData

    msgs = _collect_messages(events)
    msgs = _filter_messages(msgs)

    # noinspection PyBroadException
    try:
        previous_examples = loading.load_data(export_nlu_path)
    except Exception as e:
        logger.debug(
            f"An exception occurred while trying to load the NLU data. {str(e)}"
        )
        # No previous file exists, use empty training data as replacement.
        previous_examples = TrainingData()

    nlu_data = previous_examples.merge(TrainingData(msgs))

    # need to guess the format of the file before opening it to avoid a read
    # in a write
    nlu_format = _get_nlu_target_format(export_nlu_path)
    if nlu_format == MARKDOWN:
        stringified_training_data = nlu_data.nlu_as_markdown()
    else:
        stringified_training_data = nlu_data.nlu_as_json()
<<<<<<< HEAD

    io_utils.write_text_file(stringified_training_data, export_nlu_path)

=======

    io_utils.write_text_file(stringified_training_data, export_nlu_path)

>>>>>>> 22f0a99f

def _get_nlu_target_format(export_path: Text) -> Text:
    guessed_format = loading.guess_format(export_path)

    if guessed_format not in {MARKDOWN, RASA}:
        if export_path.endswith(".json"):
            guessed_format = RASA
        else:
            guessed_format = MARKDOWN

    return guessed_format


<<<<<<< HEAD
def _entities_from_messages(messages):
=======
def _entities_from_messages(messages: List[Message]) -> List[Text]:
>>>>>>> 22f0a99f
    """Return all entities that occur in at least one of the messages."""
    return list({e["entity"] for m in messages for e in m.data.get("entities", [])})


def _intents_from_messages(messages: List[Message]) -> Set[Text]:
    """Return all intents that occur in at least one of the messages."""

    # set of distinct intents
    distinct_intents = {m.data["intent"] for m in messages if "intent" in m.data}

    return distinct_intents


async def _write_domain_to_file(
    domain_path: Text, events: List[Dict[Text, Any]], old_domain: Domain
) -> None:
    """Write an updated domain file to the file path."""

    io_utils.create_path(domain_path)

    messages = _collect_messages(events)
    actions = _collect_actions(events)
    templates = NEW_TEMPLATES  # type: Dict[Text, List[Dict[Text, Any]]]

    # TODO for now there is no way to distinguish between action and form
    collected_actions = list(
        {e["name"] for e in actions if e["name"] not in default_action_names()}
    )

    new_domain = Domain(
        intents=_intents_from_messages(messages),
        entities=_entities_from_messages(messages),
        slots=[],
        templates=templates,
        action_names=collected_actions,
        form_names=[],
    )

    old_domain.merge(new_domain).persist_clean(domain_path)


async def _predict_till_next_listen(
    endpoint: EndpointConfig,
    sender_id: Text,
    sender_ids: List[Text],
    plot_file: Optional[Text],
) -> None:
    """Predict and validate actions until we need to wait for a user message."""

    listen = False
    while not listen:
        result = await request_prediction(endpoint, sender_id)
        predictions = result.get("scores")
        probabilities = [prediction["score"] for prediction in predictions]
        pred_out = int(np.argmax(probabilities))
        action_name = predictions[pred_out].get("action")
        policy = result.get("policy")
        confidence = result.get("confidence")

        await _print_history(sender_id, endpoint)
        await _plot_trackers(
            sender_ids, plot_file, endpoint, unconfirmed=[ActionExecuted(action_name)]
        )

        listen = await _validate_action(
            action_name, policy, confidence, predictions, endpoint, sender_id
        )

        await _plot_trackers(sender_ids, plot_file, endpoint)

    tracker_dump = await retrieve_tracker(
        endpoint, sender_id, EventVerbosity.AFTER_RESTART
    )
    events = tracker_dump.get("events", [])

    if len(events) >= 2:
        last_event = events[-2]  # last event before action_listen

        # if bot message includes buttons the user will get a list choice to reply
        # the list choice is displayed in place of action listen
        if last_event.get("event") == BotUttered.type_name and last_event["data"].get(
            "buttons", None
        ):
            response = _get_button_choice(last_event)
            if response != cli_utils.FREE_TEXT_INPUT_PROMPT:
                await send_message(endpoint, sender_id, response)


def _get_button_choice(last_event: Dict[Text, Any]) -> Text:
    data = last_event["data"]
    message = last_event.get("text", "")

    choices = cli_utils.button_choices_from_message_data(
        data, allow_free_text_input=True
    )
    question = questionary.select(message, choices)
    response = cli_utils.payload_from_button_question(question)
    return response


async def _correct_wrong_nlu(
    corrected_nlu: Dict[Text, Any],
    events: List[Dict[Text, Any]],
    endpoint: EndpointConfig,
    sender_id: Text,
) -> None:
    """A wrong NLU prediction got corrected, update core's tracker."""

    revert_latest_user_utterance = UserUtteranceReverted().as_dict()
    # `UserUtteranceReverted` also removes the `ACTION_LISTEN` event before, hence we
    # have to replay it.
    listen_for_next_message = ActionExecuted(ACTION_LISTEN_NAME).as_dict()
    corrected_message = latest_user_message(events)

    if corrected_message is None:
        raise Exception("Failed to correct NLU data. User message not found.")

    corrected_message["parse_data"] = corrected_nlu
    await send_event(
        endpoint,
        sender_id,
        [revert_latest_user_utterance, listen_for_next_message, corrected_message],
    )


async def _correct_wrong_action(
    corrected_action: Text,
    endpoint: EndpointConfig,
    sender_id: Text,
    is_new_action: bool = False,
) -> None:
    """A wrong action prediction got corrected, update core's tracker."""

    await send_action(
        endpoint, sender_id, corrected_action, is_new_action=is_new_action
    )


def _form_is_rejected(action_name: Text, tracker: Dict[Text, Any]) -> bool:
    """Check if the form got rejected with the most recent action name."""
    return (
        tracker.get("active_form", {}).get("name")
        and action_name != tracker["active_form"]["name"]
        and action_name != ACTION_LISTEN_NAME
    )


def _form_is_restored(action_name: Text, tracker: Dict[Text, Any]) -> bool:
    """Check whether the form is called again after it was rejected."""
    return (
        tracker.get("active_form", {}).get("rejected")
        and tracker.get("latest_action_name") == ACTION_LISTEN_NAME
        and action_name == tracker.get("active_form", {}).get("name")
    )


async def _confirm_form_validation(action_name, tracker, endpoint, sender_id) -> None:
    """Ask a user whether an input for a form should be validated.

    Previous to this call, the active form was chosen after it was rejected."""

    requested_slot = tracker.get("slots", {}).get(REQUESTED_SLOT)

    validation_questions = questionary.confirm(
        f"Should '{action_name}' validate user input to fill "
        f"the slot '{requested_slot}'?"
    )
    validate_input = await _ask_questions(validation_questions, sender_id, endpoint)

    if not validate_input:
        # notify form action to skip validation
        await send_event(
            endpoint, sender_id, {"event": "form_validation", "validate": False}
        )

    elif not tracker.get("active_form", {}).get("validate"):
        # handle contradiction with learned behaviour
        warning_question = questionary.confirm(
            "ERROR: FormPolicy predicted no form validation "
            "based on previous training stories. "
            "Make sure to remove contradictory stories "
            "from training data. "
            "Otherwise predicting no form validation "
            "will not work as expected."
        )

        await _ask_questions(warning_question, sender_id, endpoint)
        # notify form action to validate an input
        await send_event(
            endpoint, sender_id, {"event": "form_validation", "validate": True}
        )


async def _validate_action(
    action_name: Text,
    policy: Text,
    confidence: float,
    predictions: List[Dict[Text, Any]],
    endpoint: EndpointConfig,
    sender_id: Text,
) -> bool:
    """Query the user to validate if an action prediction is correct.

    Returns `True` if the prediction is correct, `False` otherwise."""

    question = questionary.confirm(f"The bot wants to run '{action_name}', correct?")

    is_correct = await _ask_questions(question, sender_id, endpoint)

    if not is_correct:
        action_name, is_new_action = await _request_action_from_user(
            predictions, sender_id, endpoint
        )
    else:
        is_new_action = False

    tracker = await retrieve_tracker(endpoint, sender_id, EventVerbosity.AFTER_RESTART)

    if _form_is_rejected(action_name, tracker):
        # notify the tracker that form was rejected
        await send_event(
            endpoint,
            sender_id,
            {
                "event": "action_execution_rejected",
                "name": tracker["active_form"]["name"],
            },
        )

    elif _form_is_restored(action_name, tracker):
        await _confirm_form_validation(action_name, tracker, endpoint, sender_id)

    if not is_correct:
        await _correct_wrong_action(
            action_name, endpoint, sender_id, is_new_action=is_new_action
        )
    else:
        await send_action(endpoint, sender_id, action_name, policy, confidence)

    return action_name == ACTION_LISTEN_NAME


def _as_md_message(parse_data: Dict[Text, Any]) -> Text:
    """Display the parse data of a message in markdown format."""
    from rasa.nlu.training_data.formats import MarkdownWriter

    if parse_data.get("text", "").startswith(INTENT_MESSAGE_PREFIX):
        return parse_data["text"]

    if not parse_data.get("entities"):
        parse_data["entities"] = []

    return MarkdownWriter.generate_message_md(parse_data)


def _validate_user_regex(latest_message: Dict[Text, Any], intents: List[Text]) -> bool:
    """Validate if a users message input is correct.

    This assumes the user entered an intent directly, e.g. using
    `/greet`. Return `True` if the intent is a known one."""

    parse_data = latest_message.get("parse_data", {})
    intent = parse_data.get("intent", {}).get("name")

    if intent in intents:
        return True
    else:
        return False


async def _validate_user_text(
    latest_message: Dict[Text, Any], endpoint: EndpointConfig, sender_id: Text
) -> bool:
    """Validate a user message input as free text.

    This assumes the user message is a text message (so NOT `/greet`)."""

    parse_data = latest_message.get("parse_data", {})
    text = _as_md_message(parse_data)
    intent = parse_data.get("intent", {}).get("name")
    entities = parse_data.get("entities", [])
    if entities:
        message = (
            f"Is the intent '{intent}' correct for '{text}' and are "
            f"all entities labeled correctly?"
        )
    else:
        message = (
            f"Your NLU model classified '{text}' with intent '{intent}'"
            f" and there are no entities, is this correct?"
        )

    if intent is None:
        print(f"The NLU classification for '{text}' returned '{intent}'")
        return False
    else:
        question = questionary.confirm(message)

        return await _ask_questions(question, sender_id, endpoint)


async def _validate_nlu(
    intents: List[Text], endpoint: EndpointConfig, sender_id: Text
) -> None:
    """Validate if a user message, either text or intent is correct.

    If the prediction of the latest user message is incorrect,
    the tracker will be corrected with the correct intent / entities."""

    tracker = await retrieve_tracker(endpoint, sender_id, EventVerbosity.AFTER_RESTART)

    latest_message = latest_user_message(tracker.get("events", [])) or {}

    if latest_message.get("text", "").startswith(  # pytype: disable=attribute-error
        INTENT_MESSAGE_PREFIX
    ):
        valid = _validate_user_regex(latest_message, intents)
    else:
        valid = await _validate_user_text(latest_message, endpoint, sender_id)

    if not valid:
        corrected_intent = await _request_intent_from_user(
            latest_message, intents, sender_id, endpoint
        )
        # corrected intents have confidence 1.0
        corrected_intent["confidence"] = 1.0

        events = tracker.get("events", [])

        entities = await _correct_entities(latest_message, endpoint, sender_id)
        corrected_nlu = {
            "intent": corrected_intent,
            "entities": entities,
            "text": latest_message.get("text"),
        }

        await _correct_wrong_nlu(corrected_nlu, events, endpoint, sender_id)


async def _correct_entities(
    latest_message: Dict[Text, Any], endpoint: EndpointConfig, sender_id: Text
) -> List[Dict[Text, Any]]:
    """Validate the entities of a user message.

    Returns the corrected entities"""
    from rasa.nlu.training_data.formats import MarkdownReader

    parse_original = latest_message.get("parse_data", {})
    entity_str = _as_md_message(parse_original)
    question = questionary.text(
        "Please mark the entities using [value](type) notation", default=entity_str
    )

    annotation = await _ask_questions(question, sender_id, endpoint)
    # noinspection PyProtectedMember
    parse_annotated = MarkdownReader().parse_training_example(annotation)

    corrected_entities = _merge_annotated_and_original_entities(
        parse_annotated, parse_original
    )

    return corrected_entities


def _merge_annotated_and_original_entities(
    parse_annotated: Message, parse_original: Dict[Text, Any]
) -> List[Dict[Text, Any]]:
    # overwrite entities which have already been
    # annotated in the original annotation to preserve
    # additional entity parser information
    entities = parse_annotated.get("entities", [])[:]
    for i, entity in enumerate(entities):
        for original_entity in parse_original.get("entities", []):
            if _is_same_entity_annotation(entity, original_entity):
                entities[i] = original_entity
                break
    return entities


def _is_same_entity_annotation(entity, other) -> Any:
    return entity["value"] == other["value"] and entity["entity"] == other["entity"]


async def _enter_user_message(sender_id: Text, endpoint: EndpointConfig) -> None:
    """Request a new message from the user."""

    question = questionary.text("Your input ->")

    message = await _ask_questions(question, sender_id, endpoint, lambda a: not a)

    if message == (INTENT_MESSAGE_PREFIX + constants.USER_INTENT_RESTART):
        raise RestartConversation()

    await send_message(endpoint, sender_id, message)


async def is_listening_for_message(sender_id: Text, endpoint: EndpointConfig) -> bool:
    """Check if the conversation is in need for a user message."""

    tracker = await retrieve_tracker(endpoint, sender_id, EventVerbosity.APPLIED)

    for i, e in enumerate(reversed(tracker.get("events", []))):
        if e.get("event") == UserUttered.type_name:
            return False
        elif e.get("event") == ActionExecuted.type_name:
            return e.get("name") == ACTION_LISTEN_NAME
    return False


async def _undo_latest(sender_id: Text, endpoint: EndpointConfig) -> None:
    """Undo either the latest bot action or user message, whatever is last."""

    tracker = await retrieve_tracker(endpoint, sender_id, EventVerbosity.ALL)

    # Get latest `UserUtterance` or `ActionExecuted` event.
    last_event_type = None
    for i, e in enumerate(reversed(tracker.get("events", []))):
        last_event_type = e.get("event")
        if last_event_type in {ActionExecuted.type_name, UserUttered.type_name}:
            break
        elif last_event_type == Restarted.type_name:
            break

    if last_event_type == ActionExecuted.type_name:
        undo_action = ActionReverted().as_dict()
        await send_event(endpoint, sender_id, undo_action)
    elif last_event_type == UserUttered.type_name:
        undo_user_message = UserUtteranceReverted().as_dict()
        listen_for_next_message = ActionExecuted(ACTION_LISTEN_NAME).as_dict()

        await send_event(
            endpoint, sender_id, [undo_user_message, listen_for_next_message]
        )


async def _fetch_events(
    sender_ids: List[Union[Text, List[Event]]], endpoint: EndpointConfig
) -> List[List[Event]]:
    """Retrieve all event trackers from the endpoint for all sender ids."""

    event_sequences = []
    for sender_id in sender_ids:
        if isinstance(sender_id, str):
            tracker = await retrieve_tracker(endpoint, sender_id)
            events = tracker.get("events", [])

            for conversation in _split_conversation_at_restarts(events):
                parsed_events = rasa.core.events.deserialise_events(conversation)
                event_sequences.append(parsed_events)
        else:
            event_sequences.append(sender_id)
    return event_sequences


async def _plot_trackers(
    sender_ids: List[Union[Text, List[Event]]],
    output_file: Optional[Text],
    endpoint: EndpointConfig,
    unconfirmed: Optional[List[Event]] = None,
):
    """Create a plot of the trackers of the passed sender ids.

    This assumes that the last sender id is the conversation we are currently
    working on. If there are events that are not part of this active tracker
    yet, they can be passed as part of `unconfirmed`. They will be appended
    to the currently active conversation."""

    if not output_file or not sender_ids:
        # if there is no output file provided, we are going to skip plotting
        # same happens if there are no sender ids
        return None

    event_sequences = await _fetch_events(sender_ids, endpoint)

    if unconfirmed:
        event_sequences[-1].extend(unconfirmed)

    graph = await visualize_neighborhood(
        event_sequences[-1], event_sequences, output_file=None, max_history=2
    )

    from networkx.drawing.nx_pydot import write_dot

    write_dot(graph, output_file)


def _print_help(skip_visualization: bool) -> None:
    """Print some initial help message for the user."""

    if not skip_visualization:
        visualization_url = DEFAULT_SERVER_FORMAT.format(
            "http", DEFAULT_SERVER_PORT + 1
        )
        visualization_help = (
            f"Visualisation at {visualization_url}/visualization.html ."
        )
    else:
        visualization_help = ""

    rasa.cli.utils.print_success(
        f"Bot loaded. {visualization_help}\n"
        f"Type a message and press enter "
        f"(press 'Ctr-c' to exit)."
    )


async def record_messages(
    endpoint: EndpointConfig,
    file_importer: TrainingDataImporter,
    sender_id: Text = UserMessage.DEFAULT_SENDER_ID,
    max_message_limit: Optional[int] = None,
    skip_visualization: bool = False,
):
    """Read messages from the command line and print bot responses."""

    try:
        try:
            domain = await retrieve_domain(endpoint)
        except ClientError:
            logger.exception(
                f"Failed to connect to Rasa Core server at '{endpoint.url}'. "
                f"Is the server running?"
            )
            return

        intents = [next(iter(i)) for i in (domain.get("intents") or [])]

        num_messages = 0

        if not skip_visualization:
            events_including_current_user_id = await _get_tracker_events_to_plot(
                domain, file_importer, sender_id
            )

            plot_file = DEFAULT_STORY_GRAPH_FILE
            await _plot_trackers(events_including_current_user_id, plot_file, endpoint)
        else:
            # `None` means that future `_plot_trackers` calls will also skip the
            # visualization.
            plot_file = None
            events_including_current_user_id = []

        _print_help(skip_visualization)

        while not utils.is_limit_reached(num_messages, max_message_limit):
            try:
                if await is_listening_for_message(sender_id, endpoint):
                    await _enter_user_message(sender_id, endpoint)
                    await _validate_nlu(intents, endpoint, sender_id)

                await _predict_till_next_listen(
                    endpoint, sender_id, events_including_current_user_id, plot_file
                )

                num_messages += 1
            except RestartConversation:
                await send_event(endpoint, sender_id, Restarted().as_dict())

                await send_event(
                    endpoint, sender_id, ActionExecuted(ACTION_LISTEN_NAME).as_dict()
                )

                logger.info("Restarted conversation, starting a new one.")
            except UndoLastStep:
                await _undo_latest(sender_id, endpoint)
                await _print_history(sender_id, endpoint)
            except ForkTracker:
                await _print_history(sender_id, endpoint)

                events_fork = await _request_fork_from_user(sender_id, endpoint)

                await send_event(endpoint, sender_id, Restarted().as_dict())

                if events_fork:
                    for evt in events_fork:
                        await send_event(endpoint, sender_id, evt)
                logger.info("Restarted conversation at fork.")

                await _print_history(sender_id, endpoint)
                await _plot_trackers(
                    events_including_current_user_id, plot_file, endpoint
                )

    except Abort:
        return
    except Exception:
        logger.exception("An exception occurred while recording messages.")
        raise


async def _get_tracker_events_to_plot(
    domain: Dict[Text, Any], file_importer: TrainingDataImporter, sender_id: Text,
) -> List[Union[Text, List[Event]]]:
    training_trackers = await _get_training_trackers(file_importer, domain)
    number_of_trackers = len(training_trackers)
    if number_of_trackers > MAX_NUMBER_OF_TRAINING_STORIES_FOR_VISUALIZATION:
        rasa.cli.utils.print_warning(
            f"You have {number_of_trackers} different story paths in "
            f"your training data. Visualizing them is very resource "
            f"consuming. Hence, the visualization will only show the stories "
            f"which you created during interactive learning, but not your "
            f"training stories."
        )
        training_trackers = []

    training_data_events = [t.events for t in training_trackers]
    events_including_current_user_id = training_data_events + [sender_id]

    return events_including_current_user_id


async def _get_training_trackers(
    file_importer: TrainingDataImporter, domain: Dict[str, Any]
) -> List[DialogueStateTracker]:
    from rasa.core import training

    return await training.load_data(
        file_importer,
        Domain.from_dict(domain),
        augmentation_factor=0,
        use_story_concatenation=False,
    )


def _serve_application(
    app: Sanic, file_importer: TrainingDataImporter, skip_visualization: bool
) -> Sanic:
    """Start a core server and attach the interactive learning IO."""

    endpoint = EndpointConfig(url=DEFAULT_SERVER_URL)

    async def run_interactive_io(running_app: Sanic):
        """Small wrapper to shut down the server once cmd io is done."""

        await record_messages(
            endpoint=endpoint,
            file_importer=file_importer,
            skip_visualization=skip_visualization,
            sender_id=uuid.uuid4().hex,
        )

        logger.info("Killing Sanic server now.")

        running_app.stop()  # kill the sanic server

    app.add_task(run_interactive_io)

    update_sanic_log_level()

    app.run(host="0.0.0.0", port=DEFAULT_SERVER_PORT)

    return app


def start_visualization(image_path: Text = None) -> None:
    """Add routes to serve the conversation visualization files."""

    app = Sanic(__name__)

    # noinspection PyUnusedLocal
    @app.exception(NotFound)
    async def ignore_404s(request, exception):
        return response.text("Not found", status=404)

    # noinspection PyUnusedLocal
    @app.route(VISUALIZATION_TEMPLATE_PATH, methods=["GET"])
    def visualisation_html(request):
        return response.file(visualization.visualization_html_path())

    # noinspection PyUnusedLocal
    @app.route("/visualization.dot", methods=["GET"])
    def visualisation_png(request):
        try:
            headers = {"Cache-Control": "no-cache"}
            return response.file(os.path.abspath(image_path), headers=headers)
        except FileNotFoundError:
            return response.text("", 404)

    update_sanic_log_level()

    app.run(host="0.0.0.0", port=DEFAULT_SERVER_PORT + 1, access_log=False)


# noinspection PyUnusedLocal
async def train_agent_on_start(
    args, endpoints, additional_arguments, app, loop
) -> None:
    _interpreter = NaturalLanguageInterpreter.create(endpoints.nlu or args.get("nlu"))

    model_directory = args.get("out", tempfile.mkdtemp(suffix="_core_model"))

    _agent = await train(
        args.get("domain"),
        args.get("stories"),
        model_directory,
        _interpreter,
        endpoints,
        args.get("dump_stories"),
        args.get("config")[0],
        None,
        additional_arguments,
    )
    app.agent = _agent


async def wait_til_server_is_running(
    endpoint, max_retries=30, sleep_between_retries=1
) -> bool:
    """Try to reach the server, retry a couple of times and sleep in between."""

    while max_retries:
        try:
            r = await retrieve_status(endpoint)
            logger.info(f"Reached core: {r}")
            if not r.get("is_ready"):
                # server did not finish loading the agent yet
                # in this case, we need to wait till the model trained
                # so we might be sleeping for a while...
                await asyncio.sleep(sleep_between_retries)
                continue
            else:
                # server is ready to go
                return True
        except ClientError:
            max_retries -= 1
            if max_retries:
                await asyncio.sleep(sleep_between_retries)

    return False


def run_interactive_learning(
    file_importer: TrainingDataImporter,
    skip_visualization: bool = False,
    server_args: Dict[Text, Any] = None,
):
    """Start the interactive learning with the model of the agent."""
    global SAVE_IN_E2E
    server_args = server_args or {}

    if server_args.get("nlu_data"):
        PATHS["nlu"] = server_args["nlu_data"]

    if server_args.get("stories"):
        PATHS["stories"] = server_args["stories"]

    if server_args.get("domain"):
        PATHS["domain"] = server_args["domain"]

    SAVE_IN_E2E = server_args["e2e"]

    if not skip_visualization:
        p = Process(target=start_visualization, args=(DEFAULT_STORY_GRAPH_FILE,))
        p.daemon = True
        p.start()
    else:
        p = None

    app = run.configure_app(enable_api=True)
    endpoints = AvailableEndpoints.read_endpoints(server_args.get("endpoints"))

    # before_server_start handlers make sure the agent is loaded before the
    # interactive learning IO starts
    app.register_listener(
        partial(run.load_agent_on_start, server_args.get("model"), endpoints, None),
        "before_server_start",
    )

    _serve_application(app, file_importer, skip_visualization)

    if not skip_visualization and p is not None:
        p.terminate()  # pytype: disable=attribute-error
        p.join()  # pytype: disable=attribute-error<|MERGE_RESOLUTION|>--- conflicted
+++ resolved
@@ -11,10 +11,6 @@
 import numpy as np
 from aiohttp import ClientError
 from colorclass import Color
-<<<<<<< HEAD
-=======
-
->>>>>>> 22f0a99f
 from rasa.nlu.training_data.loading import MARKDOWN, RASA
 from sanic import Sanic, response
 from sanic.exceptions import NotFound
@@ -200,22 +196,12 @@
         if is_new_action:
             if action_name in NEW_TEMPLATES:
                 warning_questions = questionary.confirm(
-<<<<<<< HEAD
-                    "WARNING: You have created a new action: '{}', "
-                    "with matching template: '{}'. "
-                    "This action will not return its message in this session, "
-                    "but the new utterance will be saved to your domain file "
-                    "when you exit and save this session. "
-                    "You do not need to do anything further. "
-                    "".format(action_name, [*NEW_TEMPLATES[action_name]][0])
-=======
                     f"WARNING: You have created a new action: '{action_name}', "
                     f"with matching template: '{[*NEW_TEMPLATES[action_name]][0]}'. "
                     f"This action will not return its message in this session, "
                     f"but the new utterance will be saved to your domain file "
                     f"when you exit and save this session. "
                     f"You do not need to do anything further."
->>>>>>> 22f0a99f
                 )
                 await _ask_questions(warning_questions, sender_id, endpoint)
             else:
@@ -463,15 +449,9 @@
     print("Chat History\n")
     print(table)
 
-<<<<<<< HEAD
-    if slot_strs:
-        print("\n")
-        print("Current slots: \n\t{}\n".format(", ".join(slot_strs)))
-=======
     if slot_strings:
         print("\n")
         print(f"Current slots: \n\t{', '.join(slot_strings)}\n")
->>>>>>> 22f0a99f
 
     print("------")
 
@@ -574,13 +554,8 @@
         colored_value = cli_utils.wrap_with_color(
             str(s), color=rasa.cli.utils.bcolors.WARNING
         )
-<<<<<<< HEAD
-        slot_strs.append(f"{k}: {colored_value}")
-    return slot_strs
-=======
         slot_strings.append(f"{k}: {colored_value}")
     return slot_strings
->>>>>>> 22f0a99f
 
 
 async def _write_data_to_file(sender_id: Text, endpoint: EndpointConfig):
@@ -842,15 +817,9 @@
         stringified_training_data = nlu_data.nlu_as_markdown()
     else:
         stringified_training_data = nlu_data.nlu_as_json()
-<<<<<<< HEAD
 
     io_utils.write_text_file(stringified_training_data, export_nlu_path)
 
-=======
-
-    io_utils.write_text_file(stringified_training_data, export_nlu_path)
-
->>>>>>> 22f0a99f
 
 def _get_nlu_target_format(export_path: Text) -> Text:
     guessed_format = loading.guess_format(export_path)
@@ -864,11 +833,7 @@
     return guessed_format
 
 
-<<<<<<< HEAD
-def _entities_from_messages(messages):
-=======
 def _entities_from_messages(messages: List[Message]) -> List[Text]:
->>>>>>> 22f0a99f
     """Return all entities that occur in at least one of the messages."""
     return list({e["entity"] for m in messages for e in m.data.get("entities", [])})
 
