import logging
<<<<<<< HEAD
import warnings
import asyncio
=======
>>>>>>> 22f0a99f
from collections import defaultdict
from typing import List, Set, Text

from rasa.constants import DOCS_URL_DOMAINS, DOCS_URL_ACTIONS
from rasa.core.constants import UTTER_PREFIX
from rasa.core.domain import Domain
from rasa.core.training.dsl import ActionExecuted, StoryStep, UserUttered
from rasa.importers.importer import TrainingDataImporter
from rasa.nlu.training_data import TrainingData
from rasa.utils.common import raise_warning

logger = logging.getLogger(__name__)


class Validator:
    """A class used to verify usage of intents and utterances."""

    def __init__(self, domain: Domain, intents: TrainingData, stories: List[StoryStep]):
        """Initializes the Validator object. """

        self.domain = domain
        self.intents = intents
        self.stories = stories

    @classmethod
    async def from_importer(cls, importer: TrainingDataImporter) -> "Validator":
        """Create an instance from the domain, nlu and story files."""

        domain = await importer.get_domain()
        stories = await importer.get_stories()
        intents = await importer.get_nlu_data()

        return cls(domain, intents, stories.story_steps)

    def verify_intents(self, ignore_warnings: bool = True) -> bool:
        """Compares list of intents in domain with intents in NLU training data."""

        everything_is_alright = True

        nlu_data_intents = {e.data["intent"] for e in self.intents.intent_examples}

        for intent in self.domain.intents:
            if intent not in nlu_data_intents:
<<<<<<< HEAD
                warnings.warn(
                    f"The intent '{intent}' is listed in the domain file, but "
                    "is not found in the NLU training data."
=======
                logger.debug(
                    f"The intent '{intent}' is listed in the domain file, but "
                    f"is not found in the NLU training data."
>>>>>>> 22f0a99f
                )
                everything_is_alright = ignore_warnings and everything_is_alright

        for intent in nlu_data_intents:
            if intent not in self.domain.intents:
<<<<<<< HEAD
                warnings.warn(
                    f"The intent '{intent}' is in the NLU training data, but "
                    f"is not listed in the domain."
=======
                raise_warning(
                    f"There is a message in the training data labelled with intent "
                    f"'{intent}'. This intent is not listed in your domain. You "
                    f"should need to add that intent to your domain file!",
                    docs=DOCS_URL_DOMAINS,
>>>>>>> 22f0a99f
                )
                everything_is_alright = False

        return everything_is_alright

    def verify_example_repetition_in_intents(
        self, ignore_warnings: bool = True
    ) -> bool:
        """Checks if there is no duplicated example in different intents."""

        everything_is_alright = True

        duplication_hash = defaultdict(set)
        for example in self.intents.intent_examples:
            text = example.text
            duplication_hash[text].add(example.get("intent"))

        for text, intents in duplication_hash.items():

            if len(duplication_hash[text]) > 1:
                everything_is_alright = ignore_warnings and everything_is_alright
                intents_string = ", ".join(sorted(intents))
<<<<<<< HEAD
                warnings.warn(
                    f"The example '{text}' was found in these multiples intents: {intents_string }"
=======
                raise_warning(
                    f"The example '{text}' was found labeled with multiple "
                    f"different intents in the training data. Each annotated message "
                    f"should only appear with one intent. You should fix that "
                    f"conflict The example is labeled with: {intents_string}."
>>>>>>> 22f0a99f
                )
        return everything_is_alright

    def verify_intents_in_stories(self, ignore_warnings: bool = True) -> bool:
        """Checks intents used in stories.

        Verifies if the intents used in the stories are valid, and whether
        all valid intents are used in the stories."""

        everything_is_alright = self.verify_intents(ignore_warnings)

        stories_intents = {
            event.intent["name"]
            for story in self.stories
            for event in story.events
            if type(event) == UserUttered
        }

        for story_intent in stories_intents:
            if story_intent not in self.domain.intents:
<<<<<<< HEAD
                warnings.warn(
                    f"The intent '{story_intent}' is used in stories, but is not "
                    f"listed in the domain file."
=======
                raise_warning(
                    f"The intent '{story_intent}' is used in your stories, but it "
                    f"is not listed in the domain file. You should add it to your "
                    f"domain file!",
                    docs=DOCS_URL_DOMAINS,
>>>>>>> 22f0a99f
                )
                everything_is_alright = False

        for intent in self.domain.intents:
            if intent not in stories_intents:
<<<<<<< HEAD
                warnings.warn(f"The intent '{intent}' is not used in any story.")
=======
                logger.debug(f"The intent '{intent}' is not used in any story.")
>>>>>>> 22f0a99f
                everything_is_alright = ignore_warnings and everything_is_alright

        return everything_is_alright

    def _gather_utterance_actions(self) -> Set[Text]:
        """Return all utterances which are actions."""
        return {
            utterance
            for utterance in self.domain.templates.keys()
            if utterance in self.domain.action_names
        }

    def verify_utterances(self, ignore_warnings: bool = True) -> bool:
        """Compares list of utterances in actions with utterances in responses."""

        actions = self.domain.action_names
        utterance_templates = set(self.domain.templates)
        everything_is_alright = True

        for utterance in utterance_templates:
            if utterance not in actions:
<<<<<<< HEAD
                warnings.warn(
                    f"The utterance '{utterance}' is not listed under 'actions' in the "
                    "domain file. It can only be used as a template."
=======
                logger.debug(
                    f"The utterance '{utterance}' is not listed under 'actions' in the "
                    f"domain file. It can only be used as a template."
>>>>>>> 22f0a99f
                )
                everything_is_alright = ignore_warnings and everything_is_alright

        for action in actions:
            if action.startswith(UTTER_PREFIX):
                if action not in utterance_templates:
<<<<<<< HEAD
                    warnings.warn(f"There is no template for utterance '{action}'.")
=======
                    raise_warning(
                        f"There is no template for the utterance action '{action}'. "
                        f"The action is listed in your domains action list, but "
                        f"there is no template defined with this name. You should "
                        f"add a template with this key.",
                        docs=DOCS_URL_ACTIONS + "#utterance-actions",
                    )
>>>>>>> 22f0a99f
                    everything_is_alright = False

        return everything_is_alright

    def verify_utterances_in_stories(self, ignore_warnings: bool = True) -> bool:
        """Verifies usage of utterances in stories.

        Checks whether utterances used in the stories are valid,
        and whether all valid utterances are used in stories."""

        everything_is_alright = self.verify_utterances()

        utterance_actions = self._gather_utterance_actions()
        stories_utterances = set()

        for story in self.stories:
            for event in story.events:
                if not isinstance(event, ActionExecuted):
                    continue
                if not event.action_name.startswith(UTTER_PREFIX):
                    # we are only interested in utter actions
                    continue

                if event.action_name in stories_utterances:
                    # we already processed this one before, we only want to warn once
                    continue

                if event.action_name not in utterance_actions:
<<<<<<< HEAD
                    warnings.warn(
                        f"The utterance '{event.action_name}' is used in stories, but is not a "
                        f"valid utterance."
=======
                    raise_warning(
                        f"The action '{event.action_name}' is used in the stories, "
                        f"but is not a valid utterance action. Please make sure "
                        f"the action is listed in your domain and there is a "
                        f"template defined with its name.",
                        docs=DOCS_URL_ACTIONS + "#utterance-actions",
>>>>>>> 22f0a99f
                    )
                    everything_is_alright = False
                stories_utterances.add(event.action_name)

        for utterance in utterance_actions:
            if utterance not in stories_utterances:
<<<<<<< HEAD
                warnings.warn(f"The utterance '{utterance}' is not used in any story.")
=======
                logger.debug(f"The utterance '{utterance}' is not used in any story.")
>>>>>>> 22f0a99f
                everything_is_alright = ignore_warnings and everything_is_alright

        return everything_is_alright

    def verify_all(self, ignore_warnings: bool = True) -> bool:
        """Runs all the validations on intents and utterances."""

        logger.info("Validating intents...")
        intents_are_valid = self.verify_intents_in_stories(ignore_warnings)

        logger.info("Validating there is no duplications...")
        there_is_no_duplication = self.verify_example_repetition_in_intents(
            ignore_warnings
        )

        logger.info("Validating utterances...")
        stories_are_valid = self.verify_utterances_in_stories(ignore_warnings)
        return intents_are_valid and stories_are_valid and there_is_no_duplication

    def verify_domain_validity(self) -> bool:
<<<<<<< HEAD
        """Checks whether the domain returned by the importer is empty, indicating an invalid domain."""
=======
        """Checks whether the domain returned by the importer is empty.

        An empty domain is invalid."""
>>>>>>> 22f0a99f

        return not self.domain.is_empty()<|MERGE_RESOLUTION|>--- conflicted
+++ resolved
@@ -1,9 +1,4 @@
 import logging
-<<<<<<< HEAD
-import warnings
-import asyncio
-=======
->>>>>>> 22f0a99f
 from collections import defaultdict
 from typing import List, Set, Text
 
@@ -47,31 +42,19 @@
 
         for intent in self.domain.intents:
             if intent not in nlu_data_intents:
-<<<<<<< HEAD
-                warnings.warn(
-                    f"The intent '{intent}' is listed in the domain file, but "
-                    "is not found in the NLU training data."
-=======
                 logger.debug(
                     f"The intent '{intent}' is listed in the domain file, but "
                     f"is not found in the NLU training data."
->>>>>>> 22f0a99f
                 )
                 everything_is_alright = ignore_warnings and everything_is_alright
 
         for intent in nlu_data_intents:
             if intent not in self.domain.intents:
-<<<<<<< HEAD
-                warnings.warn(
-                    f"The intent '{intent}' is in the NLU training data, but "
-                    f"is not listed in the domain."
-=======
                 raise_warning(
                     f"There is a message in the training data labelled with intent "
                     f"'{intent}'. This intent is not listed in your domain. You "
                     f"should need to add that intent to your domain file!",
                     docs=DOCS_URL_DOMAINS,
->>>>>>> 22f0a99f
                 )
                 everything_is_alright = False
 
@@ -94,16 +77,11 @@
             if len(duplication_hash[text]) > 1:
                 everything_is_alright = ignore_warnings and everything_is_alright
                 intents_string = ", ".join(sorted(intents))
-<<<<<<< HEAD
-                warnings.warn(
-                    f"The example '{text}' was found in these multiples intents: {intents_string }"
-=======
                 raise_warning(
                     f"The example '{text}' was found labeled with multiple "
                     f"different intents in the training data. Each annotated message "
                     f"should only appear with one intent. You should fix that "
                     f"conflict The example is labeled with: {intents_string}."
->>>>>>> 22f0a99f
                 )
         return everything_is_alright
 
@@ -124,27 +102,17 @@
 
         for story_intent in stories_intents:
             if story_intent not in self.domain.intents:
-<<<<<<< HEAD
-                warnings.warn(
-                    f"The intent '{story_intent}' is used in stories, but is not "
-                    f"listed in the domain file."
-=======
                 raise_warning(
                     f"The intent '{story_intent}' is used in your stories, but it "
                     f"is not listed in the domain file. You should add it to your "
                     f"domain file!",
                     docs=DOCS_URL_DOMAINS,
->>>>>>> 22f0a99f
                 )
                 everything_is_alright = False
 
         for intent in self.domain.intents:
             if intent not in stories_intents:
-<<<<<<< HEAD
-                warnings.warn(f"The intent '{intent}' is not used in any story.")
-=======
                 logger.debug(f"The intent '{intent}' is not used in any story.")
->>>>>>> 22f0a99f
                 everything_is_alright = ignore_warnings and everything_is_alright
 
         return everything_is_alright
@@ -166,24 +134,15 @@
 
         for utterance in utterance_templates:
             if utterance not in actions:
-<<<<<<< HEAD
-                warnings.warn(
-                    f"The utterance '{utterance}' is not listed under 'actions' in the "
-                    "domain file. It can only be used as a template."
-=======
                 logger.debug(
                     f"The utterance '{utterance}' is not listed under 'actions' in the "
                     f"domain file. It can only be used as a template."
->>>>>>> 22f0a99f
                 )
                 everything_is_alright = ignore_warnings and everything_is_alright
 
         for action in actions:
             if action.startswith(UTTER_PREFIX):
                 if action not in utterance_templates:
-<<<<<<< HEAD
-                    warnings.warn(f"There is no template for utterance '{action}'.")
-=======
                     raise_warning(
                         f"There is no template for the utterance action '{action}'. "
                         f"The action is listed in your domains action list, but "
@@ -191,7 +150,6 @@
                         f"add a template with this key.",
                         docs=DOCS_URL_ACTIONS + "#utterance-actions",
                     )
->>>>>>> 22f0a99f
                     everything_is_alright = False
 
         return everything_is_alright
@@ -220,29 +178,19 @@
                     continue
 
                 if event.action_name not in utterance_actions:
-<<<<<<< HEAD
-                    warnings.warn(
-                        f"The utterance '{event.action_name}' is used in stories, but is not a "
-                        f"valid utterance."
-=======
                     raise_warning(
                         f"The action '{event.action_name}' is used in the stories, "
                         f"but is not a valid utterance action. Please make sure "
                         f"the action is listed in your domain and there is a "
                         f"template defined with its name.",
                         docs=DOCS_URL_ACTIONS + "#utterance-actions",
->>>>>>> 22f0a99f
                     )
                     everything_is_alright = False
                 stories_utterances.add(event.action_name)
 
         for utterance in utterance_actions:
             if utterance not in stories_utterances:
-<<<<<<< HEAD
-                warnings.warn(f"The utterance '{utterance}' is not used in any story.")
-=======
                 logger.debug(f"The utterance '{utterance}' is not used in any story.")
->>>>>>> 22f0a99f
                 everything_is_alright = ignore_warnings and everything_is_alright
 
         return everything_is_alright
@@ -263,12 +211,8 @@
         return intents_are_valid and stories_are_valid and there_is_no_duplication
 
     def verify_domain_validity(self) -> bool:
-<<<<<<< HEAD
-        """Checks whether the domain returned by the importer is empty, indicating an invalid domain."""
-=======
         """Checks whether the domain returned by the importer is empty.
 
         An empty domain is invalid."""
->>>>>>> 22f0a99f
 
         return not self.domain.is_empty()