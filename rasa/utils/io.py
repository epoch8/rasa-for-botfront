--- conflicted
+++ resolved
@@ -1,9 +1,5 @@
 import asyncio
-<<<<<<< HEAD
-=======
-import io
 import json
->>>>>>> bff15241
 import logging
 import os
 import tarfile
@@ -122,17 +118,13 @@
         return f.read()
 
 
-<<<<<<< HEAD
-def read_yaml_file(filename: Text) -> Union[List[Any], Dict[Text, Any]]:
-=======
 def read_json_file(filename: Text) -> Union[Dict, List]:
     """Read json from a file"""
     with open(filename) as f:
         return json.load(f)
 
 
-def read_yaml_file(filename: Text) -> Dict[Text, Any]:
->>>>>>> bff15241
+def read_yaml_file(filename: Text) -> Union[Dict, List]:
     """Parses a yaml file.
 
      Args:
@@ -169,7 +161,6 @@
         yaml.dump(data, outfile, default_flow_style=False)
 
 
-<<<<<<< HEAD
 def is_subdirectory(path: Text, potential_parent_directory: Text) -> bool:
     if path is None or potential_parent_directory is None:
         return False
@@ -178,7 +169,8 @@
     potential_parent_directory = os.path.abspath(potential_parent_directory)
 
     return potential_parent_directory in path
-=======
+
+
 def create_temporary_file(data: Any, suffix: Text = "", mode: Text = "w+") -> Text:
     """Creates a tempfile.NamedTemporaryFile object for data.
 
@@ -191,5 +183,4 @@
     f.write(data)
 
     f.close()
-    return f.name
->>>>>>> bff15241
+    return f.name