<<<<<<< HEAD
__version__ = "1.3.2"
__bf_patch__ = "-bf.1"
=======
__version__ = "1.3.3"
>>>>>>> 100b8619
<|MERGE_RESOLUTION|>--- conflicted
+++ resolved
@@ -1,6 +1,2 @@
-<<<<<<< HEAD
-__version__ = "1.3.2"
-__bf_patch__ = "-bf.1"
-=======
 __version__ = "1.3.3"
->>>>>>> 100b8619
+__bf_patch__ = "-bf.1"