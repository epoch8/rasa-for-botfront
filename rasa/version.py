# this file will automatically be changed,
# do not add anything but the version number here!
<<<<<<< HEAD
__version__ = "2.2.5"
__bf_patch__ = "-bf.4"
=======
__version__ = "2.3.3"
>>>>>>> 6f1e81ae
<|MERGE_RESOLUTION|>--- conflicted
+++ resolved
@@ -1,8 +1,4 @@
 # this file will automatically be changed,
 # do not add anything but the version number here!
-<<<<<<< HEAD
-__version__ = "2.2.5"
-__bf_patch__ = "-bf.4"
-=======
 __version__ = "2.3.3"
->>>>>>> 6f1e81ae
+__bf_patch__ = "-bf.1"