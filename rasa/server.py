--- conflicted
+++ resolved
@@ -1168,7 +1168,6 @@
         model_directory = eval_agent.model_directory
         _, nlu_model = model.get_model_subdirectories(model_directory)
 
-<<<<<<< HEAD
         # bf >
         # return run_evaluation(
         #     data_path, nlu_model, disable_plotting=True, report_as_dict=True
@@ -1179,10 +1178,6 @@
             disable_plotting=True,
             errors=True,
             output_directory=model_directory,
-=======
-        return await run_evaluation(
-            data_path, nlu_model, disable_plotting=True, report_as_dict=True
->>>>>>> 6f1e81ae
         )
 
         for classifier in evaluation.get("entity_evaluation", {}):
