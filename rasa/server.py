--- conflicted
+++ resolved
@@ -501,11 +501,7 @@
         events = [event for event in events if event]
 
         if not events:
-<<<<<<< HEAD
-            warnings.warn(
-=======
             raise_warning(
->>>>>>> 22f0a99f
                 f"Append event called, but could not extract a valid event. "
                 f"Request JSON: {request.json}"
             )
@@ -516,25 +512,7 @@
                 {"parameter": "", "in": "body"},
             )
 
-<<<<<<< HEAD
-        verbosity = event_verbosity_parameter(request, EventVerbosity.AFTER_RESTART)
-
-        try:
-            async with app.agent.lock_store.lock(conversation_id):
-                tracker = get_tracker(app.agent, conversation_id)
-                for event in events:
-                    tracker.update(event, app.agent.domain)
-                app.agent.tracker_store.save(tracker)
-
-            return response.json(tracker.current_state(verbosity))
-        except Exception as e:
-            logger.debug(traceback.format_exc())
-            raise ErrorResponse(
-                500, "ConversationError", f"An unexpected error occurred. Error: {e}"
-            )
-=======
         return events
->>>>>>> 22f0a99f
 
     @app.put("/conversations/<conversation_id>/tracker/events")
     @requires_auth(app, auth_token)
@@ -636,8 +614,6 @@
             logger.debug(traceback.format_exc())
             raise ErrorResponse(
                 500, "ConversationError", f"An unexpected error occurred. Error: {e}"
-<<<<<<< HEAD
-=======
             )
 
         tracker = await get_tracker(app.agent.create_processor(), conversation_id)
@@ -693,7 +669,6 @@
             logger.debug(traceback.format_exc())
             raise ErrorResponse(
                 500, "ConversationError", f"An unexpected error occurred. Error: {e}"
->>>>>>> 22f0a99f
             )
 
         state = tracker.current_state(verbosity)
@@ -780,7 +755,6 @@
         # training data
         temp_dir = tempfile.mkdtemp()
 
-<<<<<<< HEAD
         # bf mod
         config_paths = {}
 
@@ -800,15 +774,6 @@
                 nlu_path = os.path.join(nlu_dir, "{}.md".format(key))
                 rasa.utils.io.write_text_file(rjs["nlu"][key]["data"], nlu_path)
         # /bf mod
-=======
-        config_path = os.path.join(temp_dir, "config.yml")
-
-        rasa.utils.io.write_text_file(rjs["config"], config_path)
-
-        if "nlu" in rjs:
-            nlu_path = os.path.join(temp_dir, "nlu.md")
-            rasa.utils.io.write_text_file(rjs["nlu"], nlu_path)
->>>>>>> 22f0a99f
 
         if "stories" in rjs:
             stories_path = os.path.join(temp_dir, "stories.md")
