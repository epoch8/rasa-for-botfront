import argparse
import os
from typing import List, Optional, Text, Dict
import rasa.cli.arguments.train as train_arguments

from rasa.cli.utils import get_validated_path, missing_config_keys, print_error
from rasa.constants import (
    DEFAULT_CONFIG_PATH,
    DEFAULT_DATA_PATH,
    DEFAULT_DOMAIN_PATH,
    CONFIG_MANDATORY_KEYS_NLU,
    CONFIG_MANDATORY_KEYS_CORE,
    CONFIG_MANDATORY_KEYS,
)


# noinspection PyProtectedMember
def add_subparser(
    subparsers: argparse._SubParsersAction, parents: List[argparse.ArgumentParser]
):
    train_parser = subparsers.add_parser(
        "train",
        help="Trains a Rasa model using your NLU data and stories.",
        parents=parents,
        formatter_class=argparse.ArgumentDefaultsHelpFormatter,
    )

    train_arguments.set_train_arguments(train_parser)

    train_subparsers = train_parser.add_subparsers()
    train_core_parser = train_subparsers.add_parser(
        "core",
        parents=parents,
        conflict_handler="resolve",
        formatter_class=argparse.ArgumentDefaultsHelpFormatter,
        help="Trains a Rasa Core model using your stories.",
    )
    train_core_parser.set_defaults(func=train_core)

    train_nlu_parser = train_subparsers.add_parser(
        "nlu",
        parents=parents,
        formatter_class=argparse.ArgumentDefaultsHelpFormatter,
        help="Trains a Rasa NLU model using your NLU data.",
    )
    train_nlu_parser.set_defaults(func=train_nlu)

    train_parser.set_defaults(func=train)

    train_arguments.set_train_core_arguments(train_core_parser)
    train_arguments.set_train_nlu_arguments(train_nlu_parser)


def train(args: argparse.Namespace) -> Optional[Text]:
    import rasa

    domain = get_validated_path(
        args.domain, "domain", DEFAULT_DOMAIN_PATH, none_is_valid=True
    )

    config = _get_valid_config(args.config, CONFIG_MANDATORY_KEYS)

    training_files = [
        get_validated_path(f, "data", DEFAULT_DATA_PATH, none_is_valid=True)
        for f in args.data
    ]

    return rasa.train(
        domain=domain,
        config=config,
        training_files=training_files,
        output=args.out,
        force_training=args.force,
        fixed_model_name=args.fixed_model_name,
        persist_nlu_training_data=args.persist_nlu_data,
<<<<<<< HEAD
        kwargs=extract_additional_arguments(args),
=======
        additional_arguments=extract_additional_arguments(args),
>>>>>>> 22f0a99f
    )


def train_core(
    args: argparse.Namespace, train_path: Optional[Text] = None
) -> Optional[Text]:
    from rasa.train import train_core
    import asyncio

    loop = asyncio.get_event_loop()
    output = train_path or args.out

    args.domain = get_validated_path(
        args.domain, "domain", DEFAULT_DOMAIN_PATH, none_is_valid=True
    )
    story_file = get_validated_path(
        args.stories, "stories", DEFAULT_DATA_PATH, none_is_valid=True
    )
    additional_arguments = extract_additional_arguments(args)

    # Policies might be a list for the compare training. Do normal training
    # if only list item was passed.
    if not isinstance(args.config, list) or len(args.config) == 1:
        if isinstance(args.config, list):
            args.config = args.config[0]

        config = _get_valid_config(args.config, CONFIG_MANDATORY_KEYS_CORE)

        return train_core(
            domain=args.domain,
            config=config,
            stories=story_file,
            output=output,
            train_path=train_path,
            fixed_model_name=args.fixed_model_name,
            additional_arguments=additional_arguments,
        )
    else:
        from rasa.core.train import do_compare_training

        loop.run_until_complete(
            do_compare_training(args, story_file, additional_arguments)
        )


def train_nlu(
    args: argparse.Namespace, train_path: Optional[Text] = None
) -> Optional[Text]:
    from rasa.train import train_nlu

    output = train_path or args.out

    config = _get_valid_config(args.config, CONFIG_MANDATORY_KEYS_NLU)
    nlu_data = get_validated_path(
        args.nlu, "nlu", DEFAULT_DATA_PATH, none_is_valid=True
    )

    return train_nlu(
        config=config,
        nlu_data=nlu_data,
        output=output,
        train_path=train_path,
        fixed_model_name=args.fixed_model_name,
        persist_nlu_training_data=args.persist_nlu_data,
    )


def extract_additional_arguments(args: argparse.Namespace) -> Dict:
    arguments = {}

    if "augmentation" in args:
        arguments["augmentation_factor"] = args.augmentation
    if "dump_stories" in args:
        arguments["dump_stories"] = args.dump_stories
    if "debug_plots" in args:
        arguments["debug_plots"] = args.debug_plots

    return arguments


def _get_valid_config(
    config: Optional[Text],
    mandatory_keys: List[Text],
    default_config: Text = DEFAULT_CONFIG_PATH,
) -> Text:
    config = get_validated_path(config, "config", default_config)

    if not os.path.exists(config):
        print_error(
            "The config file '{}' does not exist. Use '--config' to specify a "
            "valid config file."
            "".format(config)
        )
        exit(1)

    missing_keys = missing_config_keys(config, mandatory_keys)
    if missing_keys:
        print_error(
            "The config file '{}' is missing mandatory parameters: "
            "'{}'. Add missing parameters to config file and try again."
            "".format(config, "', '".join(missing_keys))
        )
        exit(1)

    return config  # pytype: disable=bad-return-type<|MERGE_RESOLUTION|>--- conflicted
+++ resolved
@@ -73,11 +73,7 @@
         force_training=args.force,
         fixed_model_name=args.fixed_model_name,
         persist_nlu_training_data=args.persist_nlu_data,
-<<<<<<< HEAD
-        kwargs=extract_additional_arguments(args),
-=======
         additional_arguments=extract_additional_arguments(args),
->>>>>>> 22f0a99f
     )
 
 
