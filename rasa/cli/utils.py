<<<<<<< HEAD
import os
import warnings
import sys
=======
>>>>>>> 22f0a99f
import json
import logging
import os
import sys
from typing import Any, Dict, List, Optional, TYPE_CHECKING, Text

if TYPE_CHECKING:
    from questionary import Question

from rasa.constants import DEFAULT_MODELS_PATH
from typing import NoReturn

logger = logging.getLogger(__name__)


FREE_TEXT_INPUT_PROMPT = "Type out your own message..."


def get_validated_path(
    current: Optional[Text],
    parameter: Text,
    default: Optional[Text] = None,
    none_is_valid: bool = False,
) -> Optional[Text]:
    """Check whether a file path or its default value is valid and returns it.

    Args:
        current: The parsed value.
        parameter: The name of the parameter.
        default: The default value of the parameter.
        none_is_valid: `True` if `None` is valid value for the path,
                        else `False``

    Returns:
        The current value if it was valid, else the default value of the
        argument if it is valid, else `None`.
    """
    if current is None or current is not None and not os.path.exists(current):
        if default is not None and os.path.exists(default):
            reason_str = f"'{current}' not found."
            if current is None:
                reason_str = f"Parameter '{parameter}' not set."
            else:
<<<<<<< HEAD
                warnings.warn(
                    f"'{current}' does not exist. Using default value '{default}' instead."
=======
                from rasa.utils.common import raise_warning  # avoid import cycle

                raise_warning(
                    f"The path '{current}' does not seem to exist. Using the "
                    f"default value '{default}' instead."
>>>>>>> 22f0a99f
                )

            logger.debug(f"{reason_str} Using default location '{default}' instead.")
            current = default
        elif none_is_valid:
            current = None
        else:
            cancel_cause_not_found(current, parameter, default)

    return current


def missing_config_keys(path: Text, mandatory_keys: List[Text]) -> List:
    import rasa.utils.io

    if not os.path.exists(path):
        return mandatory_keys

    config_data = rasa.utils.io.read_config_file(path)

    return [k for k in mandatory_keys if k not in config_data or config_data[k] is None]


def cancel_cause_not_found(
    current: Optional[Text], parameter: Text, default: Optional[Text]
) -> None:
    """Exits with an error because the given path was not valid.

    Args:
        current: The path given by the user.
        parameter: The name of the parameter.
        default: The default value of the parameter.

    """

    default_clause = ""
    if default:
        default_clause = f"use the default location ('{default}') or "
    print_error(
        "The path '{}' does not exist. Please make sure to {}specify it"
        " with '--{}'.".format(current, default_clause, parameter)
    )
    exit(1)


def parse_last_positional_argument_as_model_path() -> None:
    """Fixes the parsing of a potential positional model path argument."""
    import sys

    if (
        len(sys.argv) >= 2
        # support relevant commands ...
        and sys.argv[1] in ["run", "shell", "interactive"]
        # but avoid interpreting subparser commands as model paths
        and sys.argv[1:] != ["run", "actions"]
        and not sys.argv[-2].startswith("-")
        and os.path.exists(sys.argv[-1])
    ):
        sys.argv.append(sys.argv[-1])
        sys.argv[-2] = "--model"


def create_output_path(
    output_path: Text = DEFAULT_MODELS_PATH,
    prefix: Text = "",
    fixed_name: Optional[Text] = None,
) -> Text:
    """Creates an output path which includes the current timestamp.

    Args:
        output_path: The path where the model should be stored.
        fixed_name: Name of the model.
        prefix: A prefix which should be included in the output path.

    Returns:
        The generated output path, e.g. "20191201-103002.tar.gz".
    """
    import time

    if output_path.endswith("tar.gz"):
        return output_path
    else:
        if fixed_name:
            name = fixed_name
        else:
            time_format = "%Y%m%d-%H%M%S"
            name = time.strftime(time_format)
            name = f"{prefix}{name}"
        file_name = f"{name}.tar.gz"
        return os.path.join(output_path, file_name)


def button_to_string(button: Dict[Text, Any], idx: int = 0) -> Text:
    """Create a string representation of a button."""

    title = button.pop("title", "")

    if "payload" in button:
        payload = " ({})".format(button.pop("payload"))
    else:
        payload = ""

    # if there are any additional attributes, we append them to the output
    if button:
        details = " - {}".format(json.dumps(button, sort_keys=True))
    else:
        details = ""

    button_string = "{idx}: {title}{payload}{details}".format(
        idx=idx + 1, title=title, payload=payload, details=details
    )

    return button_string


def element_to_string(element: Dict[Text, Any], idx: int = 0) -> Text:
    """Create a string representation of an element."""
    title = element.pop("title", "")

    element_string = "{idx}: {title} - {element}".format(
        idx=idx + 1, title=title, element=json.dumps(element, sort_keys=True)
    )

    return element_string


def button_choices_from_message_data(
    message: Dict[Text, Any], allow_free_text_input: bool = True
) -> "Question":
    """Return list of choices to present to the user.

    If allow_free_text_input is True, an additional option is added
    at the end along with the template buttons that allows the user
    to type in free text.
    """
    choices = [
        button_to_string(button, idx)
        for idx, button in enumerate(message.get("buttons"))
    ]
    if allow_free_text_input:
        choices.append(FREE_TEXT_INPUT_PROMPT)
    return choices


def payload_from_button_question(button_question: "Question") -> Text:
    """Prompt user with a button question and returns the nlu payload."""
    response = button_question.ask()
    if response != FREE_TEXT_INPUT_PROMPT:
        # Extract intent slash command if it's a button
        response = response[response.find("(") + 1 : response.find(")")]
    return response


class bcolors:
    HEADER = "\033[95m"
    OKBLUE = "\033[94m"
    OKGREEN = "\033[92m"
    WARNING = "\033[93m"
    FAIL = "\033[91m"
    ENDC = "\033[0m"
    BOLD = "\033[1m"
    UNDERLINE = "\033[4m"


def wrap_with_color(*args: Any, color: Text):
    return color + " ".join(str(s) for s in args) + bcolors.ENDC


def print_color(*args: Any, color: Text):
    print(wrap_with_color(*args, color=color))


def print_success(*args: Any):
    print_color(*args, color=bcolors.OKGREEN)


def print_info(*args: Any):
    print_color(*args, color=bcolors.OKBLUE)


def print_warning(*args: Any):
    print_color(*args, color=bcolors.WARNING)


def print_error(*args: Any):
    print_color(*args, color=bcolors.FAIL)


def print_error_and_exit(message: Text, exit_code: int = 1) -> None:
    """Print error message and exit the application."""

    print_error(message)
    sys.exit(exit_code)


<<<<<<< HEAD
def signal_handler(sig, frame):
=======
def signal_handler(sig, frame) -> NoReturn:
>>>>>>> 22f0a99f
    print("Goodbye 👋")
    sys.exit(0)<|MERGE_RESOLUTION|>--- conflicted
+++ resolved
@@ -1,9 +1,3 @@
-<<<<<<< HEAD
-import os
-import warnings
-import sys
-=======
->>>>>>> 22f0a99f
 import json
 import logging
 import os
@@ -47,16 +41,11 @@
             if current is None:
                 reason_str = f"Parameter '{parameter}' not set."
             else:
-<<<<<<< HEAD
-                warnings.warn(
-                    f"'{current}' does not exist. Using default value '{default}' instead."
-=======
                 from rasa.utils.common import raise_warning  # avoid import cycle
 
                 raise_warning(
                     f"The path '{current}' does not seem to exist. Using the "
                     f"default value '{default}' instead."
->>>>>>> 22f0a99f
                 )
 
             logger.debug(f"{reason_str} Using default location '{default}' instead.")
@@ -252,10 +241,6 @@
     sys.exit(exit_code)
 
 
-<<<<<<< HEAD
-def signal_handler(sig, frame):
-=======
 def signal_handler(sig, frame) -> NoReturn:
->>>>>>> 22f0a99f
     print("Goodbye 👋")
     sys.exit(0)