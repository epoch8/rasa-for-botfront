--- conflicted
+++ resolved
@@ -504,41 +504,6 @@
             if intent_metadata:
                 intent[KEY_METADATA] = intent_metadata
 
-<<<<<<< HEAD
-            # bf >
-            # converted_examples = [
-            #     TrainingDataWriter.generate_list_item(
-            #         example_extraction_predicate(example).strip(STRIP_SYMBOLS)
-            #     )
-            #     for example in examples
-            # ]
-            converted_examples = []
-            for example in examples:
-                if type(example) == dict:
-                    metadata = example.pop("metadata", {})
-                    sorted_example = OrderedDict()
-                    sorted_example["text"] = example_extraction_predicate(example)
-                    if metadata:
-                        sorted_example["metadata"] = metadata
-                    converted_examples.append(sorted_example)
-                else:
-                    converted_examples.append(example)
-            # < bf
-
-            next_item = OrderedDict()
-            # bf >
-            # next_item[key_name] = entity_key
-            next_item[key_name] = entity_key[0]
-            metadata = {}
-            if entity_key[1] is not None:
-                metadata["language"] = entity_key[1]
-            if metadata:
-                next_item["metadata"] = metadata
-            # next_item[key_examples] = LiteralScalarString("".join(converted_examples))
-            next_item[key_examples] = converted_examples
-            # < bf
-            result.append(next_item)
-=======
             render_as_objects = any(KEY_METADATA in ex for ex in converted)
             if render_as_objects:
                 rendered = RasaYAMLWriter._render_training_examples_as_objects(
@@ -607,6 +572,5 @@
     def _render_training_examples_as_text(examples: List[Dict]) -> List[Text]:
         def render(example: Dict) -> Text:
             return TrainingDataWriter.generate_list_item(example[KEY_INTENT_TEXT])
->>>>>>> 6f1e81ae
 
         return LiteralScalarString("".join([render(example) for example in examples]))