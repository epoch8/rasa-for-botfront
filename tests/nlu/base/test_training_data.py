<<<<<<< HEAD
=======
import logging
from typing import Optional, Text

>>>>>>> 22f0a99f
import pytest
import tempfile
from jsonschema import ValidationError

from rasa.nlu.constants import TEXT_ATTRIBUTE
from rasa.nlu import training_data
from rasa.nlu.convert import convert_training_data
from rasa.nlu.extractors.crf_entity_extractor import CRFEntityExtractor
from rasa.nlu.extractors.duckling_http_extractor import DucklingHTTPExtractor
from rasa.nlu.extractors.mitie_entity_extractor import MitieEntityExtractor
from rasa.nlu.extractors.spacy_entity_extractor import SpacyEntityExtractor
from rasa.nlu.tokenizers.whitespace_tokenizer import WhitespaceTokenizer
from rasa.nlu.training_data import TrainingData
from rasa.nlu.training_data.formats import MarkdownReader, MarkdownWriter
from rasa.nlu.training_data.formats.rasa import validate_rasa_nlu_data, RasaReader
from rasa.nlu.training_data.loading import guess_format, UNK, load_data
from rasa.nlu.training_data.util import get_file_format
import rasa.utils.io as io_utils


def test_example_training_data_is_valid():
    demo_json = "data/examples/rasa/demo-rasa.json"
    data = io_utils.read_json_file(demo_json)
    validate_rasa_nlu_data(data)


@pytest.mark.parametrize(
    "invalid_data",
    [
        {"wrong_top_level": []},
        ["this is not a toplevel dict"],
        {
            "rasa_nlu_data": {
                "common_examples": [{"intent": "some example without text"}]
            }
        },
        {
            "rasa_nlu_data": {
                "common_examples": [
                    {
                        "text": "mytext",
                        "entities": [{"start": "INVALID", "end": 0, "entity": "x"}],
                    }
                ]
            }
        },
    ],
)
def test_validation_is_throwing_exceptions(invalid_data):
    with pytest.raises(ValidationError):
        validate_rasa_nlu_data(invalid_data)


def test_luis_data():
    td = training_data.load_data("data/examples/luis/demo-restaurants_v5.json")

    assert not td.is_empty()
    assert len(td.entity_examples) == 8
    assert len(td.intent_examples) == 28
    assert len(td.training_examples) == 28
    assert td.entity_synonyms == {}
    assert td.intents == {"affirm", "goodbye", "greet", "inform"}
    assert td.entities == {"location", "cuisine"}


def test_wit_data():
    td = training_data.load_data("data/examples/wit/demo-flights.json")
    assert not td.is_empty()
    assert len(td.entity_examples) == 4
    assert len(td.intent_examples) == 1
    assert len(td.training_examples) == 4
    assert td.entity_synonyms == {}
    assert td.intents == {"flight_booking"}
    assert td.entities == {"location", "datetime"}


def test_dialogflow_data():
    td = training_data.load_data("data/examples/dialogflow/")
    assert not td.is_empty()
    assert len(td.entity_examples) == 5
    assert len(td.intent_examples) == 24
    assert len(td.training_examples) == 24
    assert len(td.lookup_tables) == 2
    assert td.intents == {"affirm", "goodbye", "hi", "inform"}
    assert td.entities == {"cuisine", "location"}
    non_trivial_synonyms = {k: v for k, v in td.entity_synonyms.items() if k != v}
    assert non_trivial_synonyms == {
        "mexico": "mexican",
        "china": "chinese",
        "india": "indian",
    }
    # The order changes based on different computers hence the grouping
    assert {td.lookup_tables[0]["name"], td.lookup_tables[1]["name"]} == {
        "location",
        "cuisine",
    }
    assert {
        len(td.lookup_tables[0]["elements"]),
        len(td.lookup_tables[1]["elements"]),
    } == {4, 6}


def test_lookup_table_json():
    lookup_fname = "data/test/lookup_tables/plates.txt"
    td_lookup = training_data.load_data("data/test/lookup_tables/lookup_table.json")
    assert not td_lookup.is_empty()
    assert td_lookup.lookup_tables[0]["name"] == "plates"
    assert td_lookup.lookup_tables[0]["elements"] == lookup_fname
    assert td_lookup.lookup_tables[1]["name"] == "drinks"
    assert td_lookup.lookup_tables[1]["elements"] == [
        "mojito",
        "lemonade",
        "sweet berry wine",
        "tea",
        "club mate",
    ]


def test_lookup_table_md():
    lookup_fname = "data/test/lookup_tables/plates.txt"
    td_lookup = training_data.load_data("data/test/lookup_tables/lookup_table.md")
    assert not td_lookup.is_empty()
    assert td_lookup.lookup_tables[0]["name"] == "plates"
    assert td_lookup.lookup_tables[0]["elements"] == lookup_fname
    assert td_lookup.lookup_tables[1]["name"] == "drinks"
    assert td_lookup.lookup_tables[1]["elements"] == [
        "mojito",
        "lemonade",
        "sweet berry wine",
        "tea",
        "club mate",
    ]


@pytest.mark.parametrize(
    "files",
    [
        [
            "data/examples/rasa/demo-rasa.json",
            "data/examples/rasa/demo-rasa-responses.md",
        ],
        [
            "data/examples/rasa/demo-rasa.md",
            "data/examples/rasa/demo-rasa-responses.md",
        ],
    ],
)
def test_demo_data(files):
    from rasa.importers.utils import training_data_from_paths

    td = training_data_from_paths(files, language="en")
    assert td.intents == {"affirm", "greet", "restaurant_search", "goodbye", "chitchat"}
    assert td.entities == {"location", "cuisine"}
    assert td.responses == {"I am Mr. Bot", "It's sunny where I live"}
    assert len(td.training_examples) == 46
    assert len(td.intent_examples) == 46
    assert len(td.response_examples) == 4
    assert len(td.entity_examples) == 11
    assert len(td.nlg_stories) == 2

    assert td.entity_synonyms == {
        "Chines": "chinese",
        "Chinese": "chinese",
        "chines": "chinese",
        "vegg": "vegetarian",
        "veggie": "vegetarian",
    }

    assert td.regex_features == [
        {"name": "greet", "pattern": r"hey[^\s]*"},
        {"name": "zipcode", "pattern": r"[0-9]{5}"},
    ]


@pytest.mark.parametrize(
    "filepaths",
    [["data/examples/rasa/demo-rasa.md", "data/examples/rasa/demo-rasa-responses.md"]],
)
def test_train_test_split(filepaths):
    from rasa.importers.utils import training_data_from_paths

    td = training_data_from_paths(filepaths, language="en")
    assert td.intents == {"affirm", "greet", "restaurant_search", "goodbye", "chitchat"}
    assert td.entities == {"location", "cuisine"}
    assert len(td.training_examples) == 46
    assert len(td.intent_examples) == 46

    td_train, td_test = td.train_test_split(train_frac=0.8)

    assert len(td_train.training_examples) == 35
    assert len(td_test.training_examples) == 11


@pytest.mark.parametrize(
    "filepaths",
    [["data/examples/rasa/demo-rasa.md", "data/examples/rasa/demo-rasa-responses.md"]],
)
def test_train_test_split_with_random_seed(filepaths):
    from rasa.importers.utils import training_data_from_paths

    td = training_data_from_paths(filepaths, language="en")

    td_train_1, td_test_1 = td.train_test_split(train_frac=0.8, random_seed=1)
    td_train_2, td_test_2 = td.train_test_split(train_frac=0.8, random_seed=1)
    train_1_intent_examples = [e.text for e in td_train_1.intent_examples]
    train_2_intent_examples = [e.text for e in td_train_2.intent_examples]

    test_1_intent_examples = [e.text for e in td_test_1.intent_examples]
    test_2_intent_examples = [e.text for e in td_test_2.intent_examples]

    assert train_1_intent_examples == train_2_intent_examples
    assert test_1_intent_examples == test_2_intent_examples


@pytest.mark.parametrize(
    "files",
    [
        ("data/examples/rasa/demo-rasa.json", "data/test/multiple_files_json"),
        ("data/examples/rasa/demo-rasa.md", "data/test/multiple_files_markdown"),
        ("data/examples/rasa/demo-rasa.md", "data/test/duplicate_intents_markdown"),
    ],
)
def test_data_merging(files):
    td_reference = training_data.load_data(files[0])
    td = training_data.load_data(files[1])
    assert len(td.entity_examples) == len(td_reference.entity_examples)
    assert len(td.intent_examples) == len(td_reference.intent_examples)
    assert len(td.training_examples) == len(td_reference.training_examples)
    assert td.intents == td_reference.intents
    assert td.entities == td_reference.entities
    assert td.entity_synonyms == td_reference.entity_synonyms
    assert td.regex_features == td_reference.regex_features


def test_markdown_single_sections():
    td_regex_only = training_data.load_data(
        "data/test/markdown_single_sections/regex_only.md"
    )
    assert td_regex_only.regex_features == [{"name": "greet", "pattern": r"hey[^\s]*"}]

    td_syn_only = training_data.load_data(
        "data/test/markdown_single_sections/synonyms_only.md"
    )
    assert td_syn_only.entity_synonyms == {"Chines": "chinese", "Chinese": "chinese"}


def test_repeated_entities():
    data = """
{
  "rasa_nlu_data": {
    "common_examples" : [
      {
        "text": "book a table today from 3 to 6 for 3 people",
        "intent": "unk",
        "entities": [
          {
            "entity": "description",
            "start": 35,
            "end": 36,
            "value": "3"
          }
        ]
      }
    ]
  }
}"""
    with tempfile.NamedTemporaryFile(suffix="_tmp_training_data.json") as f:
        f.write(data.encode(io_utils.DEFAULT_ENCODING))
        f.flush()
        td = training_data.load_data(f.name)
        assert len(td.entity_examples) == 1
        example = td.entity_examples[0]
        entities = example.get("entities")
        assert len(entities) == 1
        tokens = WhitespaceTokenizer().tokenize(example, attribute=TEXT_ATTRIBUTE)
        start, end = MitieEntityExtractor.find_entity(entities[0], example.text, tokens)
        assert start == 9
        assert end == 10


def test_multiword_entities():
    data = """
{
  "rasa_nlu_data": {
    "common_examples" : [
      {
        "text": "show me flights to New York City",
        "intent": "unk",
        "entities": [
          {
            "entity": "destination",
            "start": 19,
            "end": 32,
            "value": "New York City"
          }
        ]
      }
    ]
  }
}"""
    with tempfile.NamedTemporaryFile(suffix="_tmp_training_data.json") as f:
        f.write(data.encode(io_utils.DEFAULT_ENCODING))
        f.flush()
        td = training_data.load_data(f.name)
        assert len(td.entity_examples) == 1
        example = td.entity_examples[0]
        entities = example.get("entities")
        assert len(entities) == 1
        tokens = WhitespaceTokenizer().tokenize(example, attribute=TEXT_ATTRIBUTE)
        start, end = MitieEntityExtractor.find_entity(entities[0], example.text, tokens)
        assert start == 4
        assert end == 7


def test_nonascii_entities():
    data = """
{
  "luis_schema_version": "5.0",
  "utterances" : [
    {
      "text": "I am looking for a ßäæ ?€ö) item",
      "intent": "unk",
      "entities": [
        {
          "entity": "description",
          "startPos": 19,
          "endPos": 26
        }
      ]
    }
  ]
}"""
    with tempfile.NamedTemporaryFile(suffix="_tmp_training_data.json") as f:
        f.write(data.encode(io_utils.DEFAULT_ENCODING))
        f.flush()
        td = training_data.load_data(f.name)
        assert len(td.entity_examples) == 1
        example = td.entity_examples[0]
        entities = example.get("entities")
        assert len(entities) == 1
        entity = entities[0]
        assert entity["value"] == "ßäæ ?€ö)"
        assert entity["start"] == 19
        assert entity["end"] == 27
        assert entity["entity"] == "description"


def test_entities_synonyms():
    data = """
{
  "rasa_nlu_data": {
    "entity_synonyms": [
      {
        "value": "nyc",
        "synonyms": ["New York City", "nyc", "the big apple"]
      }
    ],
    "common_examples" : [
      {
        "text": "show me flights to New York City",
        "intent": "unk",
        "entities": [
          {
            "entity": "destination",
            "start": 19,
            "end": 32,
            "value": "NYC"
          }
        ]
      },
      {
        "text": "show me flights to nyc",
        "intent": "unk",
        "entities": [
          {
            "entity": "destination",
            "start": 19,
            "end": 22,
            "value": "nyc"
          }
        ]
      }
    ]
  }
}"""
    with tempfile.NamedTemporaryFile(suffix="_tmp_training_data.json") as f:
        f.write(data.encode(io_utils.DEFAULT_ENCODING))
        f.flush()
        td = training_data.load_data(f.name)
        assert td.entity_synonyms["New York City"] == "nyc"


def cmp_message_list(firsts, seconds):
    assert len(firsts) == len(seconds), "Message lists have unequal length"


def cmp_dict_list(firsts, seconds):
    if len(firsts) != len(seconds):
        return False

    for a in firsts:
        for idx, b in enumerate(seconds):
            if hash(a) == hash(b):
                del seconds[idx]
                break
        else:
            others = ", ".join([e.text for e in seconds])
            assert False, f"Failed to find message {a.text} in {others}"
    return not seconds


@pytest.mark.parametrize(
    "data_file,gold_standard_file,output_format,language",
    [
        (
            "data/examples/wit/demo-flights.json",
            "data/test/wit_converted_to_rasa.json",
            "json",
            None,
        ),
        (
            "data/examples/luis/demo-restaurants_v5.json",
            "data/test/luis_converted_to_rasa.json",
            "json",
            None,
        ),
        (
            "data/examples/dialogflow/",
            "data/test/dialogflow_en_converted_to_rasa.json",
            "json",
            "en",
        ),
        (
            "data/examples/dialogflow/",
            "data/test/dialogflow_es_converted_to_rasa.json",
            "json",
            "es",
        ),
        (
            "data/examples/rasa/demo-rasa.md",
            "data/test/md_converted_to_json.json",
            "json",
            None,
        ),
        (
            "data/examples/rasa/demo-rasa.json",
            "data/test/json_converted_to_md.md",
            "md",
            None,
        ),
        (
            "data/test/training_data_containing_special_chars.json",
            "data/test/json_with_special_chars_convered_to_md.md",
            "md",
            None,
        ),
    ],
)
def test_training_data_conversion(
    tmpdir, data_file, gold_standard_file, output_format, language
):
    out_path = tmpdir.join("rasa_nlu_data.json")
    convert_training_data(data_file, out_path.strpath, output_format, language)
    td = training_data.load_data(out_path.strpath, language)
    assert td.entity_examples != []
    assert td.intent_examples != []

    gold_standard = training_data.load_data(gold_standard_file, language)
    cmp_message_list(td.entity_examples, gold_standard.entity_examples)
    cmp_message_list(td.intent_examples, gold_standard.intent_examples)
    assert td.entity_synonyms == gold_standard.entity_synonyms

    # converting the converted file back to original
    # file format and performing the same tests
    rto_path = tmpdir.join("data_in_original_format.txt")
    convert_training_data(out_path.strpath, rto_path.strpath, "json", language)
    rto = training_data.load_data(rto_path.strpath, language)
    cmp_message_list(gold_standard.entity_examples, rto.entity_examples)
    cmp_message_list(gold_standard.intent_examples, rto.intent_examples)
    assert gold_standard.entity_synonyms == rto.entity_synonyms

    # If the above assert fails - this can be used
    # to dump to the file and diff using git
    # with io.open(gold_standard_file) as f:
    #     f.write(td.as_json(indent=2))


def test_url_data_format():
    data = """
    {
      "rasa_nlu_data": {
        "entity_synonyms": [
          {
            "value": "nyc",
            "synonyms": ["New York City", "nyc", "the big apple"]
          }
        ],
        "common_examples" : [
          {
            "text": "show me flights to New York City",
            "intent": "unk",
            "entities": [
              {
                "entity": "destination",
                "start": 19,
                "end": 32,
                "value": "NYC"
              }
            ]
          }
        ]
      }
    }"""
    fname = io_utils.create_temporary_file(
        data.encode(io_utils.DEFAULT_ENCODING),
        suffix="_tmp_training_data.json",
        mode="w+b",
    )
    data = io_utils.read_json_file(fname)
    assert data is not None
    validate_rasa_nlu_data(data)


def test_markdown_entity_regex():
    r = MarkdownReader()

    md = """
## intent:restaurant_search
- i'm looking for a place to eat
- i'm looking for a place in the [north](loc-direction) of town
- show me [chines](cuisine:chinese) restaurants
- show me [chines](22_ab-34*3.A:43er*+?df) restaurants
    """

    result = r.reads(md)

    assert len(result.training_examples) == 4
    first = result.training_examples[0]
    assert first.data == {"intent": "restaurant_search"}
    assert first.text == "i'm looking for a place to eat"

    second = result.training_examples[1]
    assert second.data == {
        "intent": "restaurant_search",
        "entities": [
            {"start": 31, "end": 36, "value": "north", "entity": "loc-direction"}
        ],
    }
    assert second.text == "i'm looking for a place in the north of town"

    third = result.training_examples[2]
    assert third.data == {
        "intent": "restaurant_search",
        "entities": [{"start": 8, "end": 14, "value": "chinese", "entity": "cuisine"}],
    }
    assert third.text == "show me chines restaurants"

    fourth = result.training_examples[3]
    assert fourth.data == {
        "intent": "restaurant_search",
        "entities": [
            {"start": 8, "end": 14, "value": "43er*+?df", "entity": "22_ab-34*3.A"}
        ],
    }
    assert fourth.text == "show me chines restaurants"


def test_get_file_format():
    fformat = get_file_format("data/examples/luis/demo-restaurants_v5.json")

    assert fformat == "json"

    fformat = get_file_format("data/examples")

    assert fformat == "json"

    fformat = get_file_format("examples/restaurantbot/data/nlu.md")

    assert fformat == "md"

    with pytest.raises(AttributeError):
        get_file_format("path-does-not-exists")

    with pytest.raises(AttributeError):
        get_file_format(None)


def test_guess_format_from_non_existing_file_path():
    assert guess_format("not existing path") == UNK


def test_load_data_from_non_existing_file():
    with pytest.raises(ValueError):
        load_data("some path")


def test_is_empty():
    assert TrainingData().is_empty()


def test_markdown_empty_section():
    data = training_data.load_data(
        "data/test/markdown_single_sections/empty_section.md"
    )
    assert data.regex_features == [{"name": "greet", "pattern": r"hey[^\s]*"}]

    assert not data.entity_synonyms
    assert len(data.lookup_tables) == 1
    assert data.lookup_tables[0]["name"] == "chinese"
    assert "Chinese" in data.lookup_tables[0]["elements"]
    assert "Chines" in data.lookup_tables[0]["elements"]


def test_markdown_not_existing_section():
    with pytest.raises(ValueError):
        training_data.load_data(
            "data/test/markdown_single_sections/not_existing_section.md"
        )


def test_section_value_with_delimiter():
    td_section_with_delimiter = training_data.load_data(
        "data/test/markdown_single_sections/section_with_delimiter.md"
    )
    assert td_section_with_delimiter.entity_synonyms == {"10:00 am": "10:00"}


def test_markdown_order():
    r = MarkdownReader()

    md = """## intent:z
- i'm looking for a place to eat
- i'm looking for a place in the [north](loc-direction) of town

## intent:a
- intent a
- also very important
"""

    training_data = r.reads(md)
    assert training_data.nlu_as_markdown() == md


def test_dump_nlu_with_responses():
    md = """## intent:greet
- hey
- howdy
- hey there
- hello
- hi
- good morning
- good evening
- dear sir

## intent:chitchat/ask_name
- What's your name?
- What can I call you?

## intent:chitchat/ask_weather
- How's the weather?
- Is it too hot outside?
"""

    r = MarkdownReader()
    nlu_data = r.reads(md)

    dumped = nlu_data.nlu_as_markdown()
<<<<<<< HEAD
    assert dumped == md
=======
    assert dumped == md


@pytest.mark.parametrize(
    "entity_extractor,expected_output",
    [
        (None, "- [test](word:random)"),
        ("", "- [test](word:random)"),
        ("random-extractor", "- [test](word:random)"),
        (CRFEntityExtractor.__name__, "- [test](word:random)"),
        (DucklingHTTPExtractor.__name__, "- test"),
        (SpacyEntityExtractor.__name__, "- test"),
        (MitieEntityExtractor.__name__, "- [test](word:random)"),
    ],
)
def test_dump_trainable_entities(
    entity_extractor: Optional[Text], expected_output: Text
):
    training_data_json = {
        "rasa_nlu_data": {
            "common_examples": [
                {
                    "text": "test",
                    "intent": "greet",
                    "entities": [
                        {"start": 0, "end": 4, "value": "random", "entity": "word"}
                    ],
                }
            ]
        }
    }
    if entity_extractor is not None:
        training_data_json["rasa_nlu_data"]["common_examples"][0]["entities"][0][
            "extractor"
        ] = entity_extractor

    training_data_object = RasaReader().read_from_json(training_data_json)
    md_dump = MarkdownWriter().dumps(training_data_object)
    assert md_dump.splitlines()[1] == expected_output
>>>>>>> 22f0a99f
<|MERGE_RESOLUTION|>--- conflicted
+++ resolved
@@ -1,9 +1,6 @@
-<<<<<<< HEAD
-=======
 import logging
 from typing import Optional, Text
 
->>>>>>> 22f0a99f
 import pytest
 import tempfile
 from jsonschema import ValidationError
@@ -671,9 +668,6 @@
     nlu_data = r.reads(md)
 
     dumped = nlu_data.nlu_as_markdown()
-<<<<<<< HEAD
-    assert dumped == md
-=======
     assert dumped == md
 
 
@@ -712,5 +706,4 @@
 
     training_data_object = RasaReader().read_from_json(training_data_json)
     md_dump = MarkdownWriter().dumps(training_data_object)
-    assert md_dump.splitlines()[1] == expected_output
->>>>>>> 22f0a99f
+    assert md_dump.splitlines()[1] == expected_output