import logging
from contextlib import contextmanager
from typing import Text, List

import pytest
from _pytest.logging import LogCaptureFixture
from _pytest.tmpdir import TempdirFactory
from sanic import Sanic

from rasa import server
from rasa.core import config
from rasa.core.agent import Agent, load_agent
from rasa.core.channels import channel
from rasa.core.channels.channel import RestInput
from rasa.core.policies import Policy
from rasa.core.policies.memoization import AugmentedMemoizationPolicy
from rasa.core.run import _create_app_without_api
from rasa.model import get_model
from rasa.train import train_async
from rasa.utils.common import TempDirectoryPath
from tests.core.conftest import (
    DEFAULT_DOMAIN_PATH_WITH_SLOTS,
    DEFAULT_NLU_DATA,
    DEFAULT_STACK_CONFIG,
    DEFAULT_STORIES_FILE,
    END_TO_END_STORY_FILE,
    MOODBOT_MODEL_PATH,
)

DEFAULT_CONFIG_PATH = "rasa/cli/default_config.yml"

# we reuse a bit of pytest's own testing machinery, this should eventually come
# from a separatedly installable pytest-cli plugin.
pytest_plugins = ["pytester"]


<<<<<<< HEAD
@pytest.fixture(autouse=True)
def set_log_level_debug(caplog: LogCaptureFixture) -> None:
    # Set the post-test log level to DEBUG for failing tests.  For all tests
    # (failing and successful), the live log level can be additionally set in
    # `setup.cfg`. It should be set to WARNING.
    caplog.set_level(logging.DEBUG)


=======
>>>>>>> 22f0a99f
@pytest.fixture
async def default_agent(tmpdir_factory: TempdirFactory) -> Agent:
    model_path = tmpdir_factory.mktemp("model").strpath

    agent = Agent(
        "data/test_domains/default.yml",
        policies=[AugmentedMemoizationPolicy(max_history=3)],
    )

    training_data = await agent.load_data(DEFAULT_STORIES_FILE)
    agent.train(training_data)
    agent.persist(model_path)
    return agent


@pytest.fixture(scope="session")
async def trained_moodbot_path() -> Text:
    return await train_async(
        domain="examples/moodbot/domain.yml",
        config="examples/moodbot/config.yml",
        training_files="examples/moodbot/data/",
        output_path=MOODBOT_MODEL_PATH,
    )


@pytest.fixture(scope="session")
async def unpacked_trained_moodbot_path(
    trained_moodbot_path: Text,
) -> TempDirectoryPath:
    return get_model(trained_moodbot_path)


@pytest.fixture
async def stack_agent(trained_rasa_model: Text) -> Agent:
    return await load_agent(model_path=trained_rasa_model)


@pytest.fixture
async def core_agent(trained_core_model: Text) -> Agent:
    return await load_agent(model_path=trained_core_model)


@pytest.fixture
async def nlu_agent(trained_nlu_model: Text) -> Agent:
    return await load_agent(model_path=trained_nlu_model)


@pytest.fixture(scope="session")
def default_domain_path() -> Text:
    return DEFAULT_DOMAIN_PATH_WITH_SLOTS


@pytest.fixture(scope="session")
def default_stories_file() -> Text:
    return DEFAULT_STORIES_FILE


@pytest.fixture(scope="session")
def default_stack_config() -> Text:
    return DEFAULT_STACK_CONFIG


@pytest.fixture(scope="session")
def default_nlu_data() -> Text:
    return DEFAULT_NLU_DATA


@pytest.fixture(scope="session")
def end_to_end_story_file() -> Text:
    return END_TO_END_STORY_FILE


@pytest.fixture(scope="session")
def default_config() -> List[Policy]:
    return config.load(DEFAULT_CONFIG_PATH)


@pytest.fixture(scope="session")
def trained_async(tmpdir_factory):
    async def _train(*args, output_path=None, **kwargs):
        if output_path is None:
            output_path = str(tmpdir_factory.mktemp("models"))

        return await train_async(*args, output_path=output_path, **kwargs)

    return _train


@pytest.fixture()
async def trained_rasa_model(
    trained_async,
    default_domain_path: Text,
    default_config: List[Policy],
    default_nlu_data: Text,
    default_stories_file: Text,
) -> Text:
    trained_stack_model_path = await trained_async(
        domain="data/test_domains/default.yml",
        config=DEFAULT_STACK_CONFIG,
        training_files=[default_nlu_data, default_stories_file],
    )

    return trained_stack_model_path


@pytest.fixture()
async def trained_core_model(
    trained_async,
    default_domain_path: Text,
    default_config: List[Policy],
    default_nlu_data: Text,
    default_stories_file: Text,
) -> Text:
    trained_core_model_path = await trained_async(
        domain=default_domain_path,
        config=DEFAULT_STACK_CONFIG,
        training_files=[default_stories_file],
    )

    return trained_core_model_path


@pytest.fixture()
async def trained_nlu_model(
    trained_async,
    default_domain_path: Text,
    default_config: List[Policy],
    default_nlu_data: Text,
    default_stories_file: Text,
) -> Text:
    trained_nlu_model_path = await trained_async(
        domain=default_domain_path,
        config=DEFAULT_STACK_CONFIG,
        training_files=[default_nlu_data],
    )

    return trained_nlu_model_path


@pytest.fixture
async def rasa_server(stack_agent: Agent) -> Sanic:
    app = server.create_app(agent=stack_agent)
    channel.register([RestInput()], app, "/webhooks/")
    return app


@pytest.fixture
async def rasa_core_server(core_agent: Agent) -> Sanic:
    app = server.create_app(agent=core_agent)
    channel.register([RestInput()], app, "/webhooks/")
    return app


@pytest.fixture
async def rasa_nlu_server(nlu_agent: Agent) -> Sanic:
    app = server.create_app(agent=nlu_agent)
    channel.register([RestInput()], app, "/webhooks/")
    return app


@pytest.fixture
async def rasa_server_secured(default_agent: Agent) -> Sanic:
    app = server.create_app(agent=default_agent, auth_token="rasa", jwt_secret="core")
    channel.register([RestInput()], app, "/webhooks/")
    return app


@pytest.fixture
async def rasa_server_without_api() -> Sanic:
    app = _create_app_without_api()
    channel.register([RestInput()], app, "/webhooks/")
    return app


def get_test_client(server):
    test_client = server.test_client
    test_client.port = None
<<<<<<< HEAD
    return test_client


@contextmanager
def assert_log_emitted(
    _caplog: LogCaptureFixture, logger_name: Text, log_level: int, text: Text = None
) -> None:
    """Context manager testing whether a logging message has been emitted.

    Provides a context in which an assertion is made about a logging message.
    Raises an `AssertionError` if the log isn't emitted as expected.

    Example usage:

    ```
    with assert_log_emitted(caplog, LOGGER_NAME, LOGGING_LEVEL, TEXT):
        <method supposed to emit TEXT at level LOGGING_LEVEL>
    ```

    Args:
        _caplog: `LogCaptureFixture` used to capture logs.
        logger_name: Name of the logger being examined.
        log_level: Log level to be tested.
        text: Logging message to be tested (optional). If left blank, assertion is made
            only about `log_level` and `logger_name`.

    Yields:
        `None`

    """

    yield

    record_tuples = _caplog.record_tuples

    if not any(
        (
            record[0] == logger_name
            and record[1] == log_level
            and (text in record[2] if text else True)
        )
        for record in record_tuples
    ):
        raise AssertionError(
            f"Did not detect expected logging output.\nExpected output is (logger "
            f"name, log level, text): ({logger_name}, {log_level}, {text})\n"
            f"Instead found records:\n{record_tuples}"
        )
=======
    return test_client
>>>>>>> 22f0a99f
<|MERGE_RESOLUTION|>--- conflicted
+++ resolved
@@ -34,17 +34,6 @@
 pytest_plugins = ["pytester"]
 
 
-<<<<<<< HEAD
-@pytest.fixture(autouse=True)
-def set_log_level_debug(caplog: LogCaptureFixture) -> None:
-    # Set the post-test log level to DEBUG for failing tests.  For all tests
-    # (failing and successful), the live log level can be additionally set in
-    # `setup.cfg`. It should be set to WARNING.
-    caplog.set_level(logging.DEBUG)
-
-
-=======
->>>>>>> 22f0a99f
 @pytest.fixture
 async def default_agent(tmpdir_factory: TempdirFactory) -> Agent:
     model_path = tmpdir_factory.mktemp("model").strpath
@@ -222,55 +211,4 @@
 def get_test_client(server):
     test_client = server.test_client
     test_client.port = None
-<<<<<<< HEAD
-    return test_client
-
-
-@contextmanager
-def assert_log_emitted(
-    _caplog: LogCaptureFixture, logger_name: Text, log_level: int, text: Text = None
-) -> None:
-    """Context manager testing whether a logging message has been emitted.
-
-    Provides a context in which an assertion is made about a logging message.
-    Raises an `AssertionError` if the log isn't emitted as expected.
-
-    Example usage:
-
-    ```
-    with assert_log_emitted(caplog, LOGGER_NAME, LOGGING_LEVEL, TEXT):
-        <method supposed to emit TEXT at level LOGGING_LEVEL>
-    ```
-
-    Args:
-        _caplog: `LogCaptureFixture` used to capture logs.
-        logger_name: Name of the logger being examined.
-        log_level: Log level to be tested.
-        text: Logging message to be tested (optional). If left blank, assertion is made
-            only about `log_level` and `logger_name`.
-
-    Yields:
-        `None`
-
-    """
-
-    yield
-
-    record_tuples = _caplog.record_tuples
-
-    if not any(
-        (
-            record[0] == logger_name
-            and record[1] == log_level
-            and (text in record[2] if text else True)
-        )
-        for record in record_tuples
-    ):
-        raise AssertionError(
-            f"Did not detect expected logging output.\nExpected output is (logger "
-            f"name, log level, text): ({logger_name}, {log_level}, {text})\n"
-            f"Instead found records:\n{record_tuples}"
-        )
-=======
-    return test_client
->>>>>>> 22f0a99f
+    return test_client