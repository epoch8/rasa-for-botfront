--- conflicted
+++ resolved
@@ -149,7 +149,6 @@
     assert os.path.isfile("train_rasa_models/rasa-model.tar.gz")
 
 
-<<<<<<< HEAD
 def test_train_core_no_domain_exists(run_in_default_project):
 
     os.remove("domain.yml");
@@ -170,7 +169,7 @@
 
     assert not os.path.exists("train_rasa_models_no_domain/rasa-model.tar.gz")
     assert not os.path.isfile("train_rasa_models_no_domain/rasa-model.tar.gz")
-=======
+    
 def count_rasa_temp_files():
     count = 0
     for entry in os.scandir(tempfile.gettempdir()):
@@ -188,7 +187,6 @@
     count = count_rasa_temp_files()
     run_in_default_project("train", "core")
     assert count == count_rasa_temp_files()
->>>>>>> 8775862e
 
 
 def test_train_nlu(run_in_default_project):
