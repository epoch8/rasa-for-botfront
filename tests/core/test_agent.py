import asyncio
from typing import Text

import pytest
from async_generator import async_generator, yield_
from sanic import Sanic, response

import rasa.utils.io
import rasa.core
from rasa.core import config, jobs, utils
from rasa.core.agent import Agent, load_agent
from rasa.core.domain import InvalidDomain
from rasa.core.channels.channel import UserMessage
from rasa.core.interpreter import INTENT_MESSAGE_PREFIX
from rasa.core.policies.memoization import AugmentedMemoizationPolicy
from rasa.utils.endpoints import EndpointConfig
<<<<<<< HEAD

from tests.core.conftest import (
    DEFAULT_DOMAIN_PATH,
    NO_FORMS_POLICY_CONFIG,
    NO_MAPPING_POLICY_CONFIG,
    TRIGGERS_AND_FORMS_DOMAIN,
)
=======
from tests.core.conftest import DEFAULT_DOMAIN_PATH_WITH_SLOTS
>>>>>>> 1bea2585


@pytest.fixture(scope="session")
def loop():
    loop = asyncio.new_event_loop()
    asyncio.set_event_loop(loop)
    loop = rasa.utils.io.enable_async_loop_debugging(loop)
    yield loop
    loop.close()


def model_server_app(model_path: Text, model_hash: Text = "somehash"):
    app = Sanic(__name__)
    app.number_of_model_requests = 0

    @app.route("/model", methods=["GET"])
    async def model(request):
        """Simple HTTP model server responding with a trained model."""

        if model_hash == request.headers.get("If-None-Match"):
            return response.text("", 204)

        app.number_of_model_requests += 1

        return await response.file_stream(
            location=model_path,
            headers={"ETag": model_hash, "filename": model_path},
            mime_type="application/gzip",
        )

    return app


@pytest.fixture
@async_generator
async def model_server(test_server, trained_moodbot_path):
    server = await test_server(
        model_server_app(trained_moodbot_path, model_hash="somehash")
    )
    await yield_(server)  # python 3.5 compatibility
    await server.close()


async def test_agent_train(tmpdir, default_domain):
    training_data_file = "examples/moodbot/data/stories.md"
    agent = Agent(
        "examples/moodbot/domain.yml", policies=[AugmentedMemoizationPolicy()]
    )

    training_data = await agent.load_data(training_data_file)
    agent.train(training_data)
    agent.persist(tmpdir.strpath)

    loaded = Agent.load(tmpdir.strpath)

    # test domain
    assert loaded.domain.action_names == agent.domain.action_names
    assert loaded.domain.intents == agent.domain.intents
    assert loaded.domain.entities == agent.domain.entities
    assert loaded.domain.templates == agent.domain.templates
    assert [s.name for s in loaded.domain.slots] == [s.name for s in agent.domain.slots]

    # test policies
    assert isinstance(loaded.policy_ensemble, type(agent.policy_ensemble))
    assert [type(p) for p in loaded.policy_ensemble.policies] == [
        type(p) for p in agent.policy_ensemble.policies
    ]


@pytest.mark.parametrize(
    "text_message_data, expected",
    [
        (
            '/greet{"name":"Rasa"}',
            {
                "text": '/greet{"name":"Rasa"}',
                "intent": {"name": "greet", "confidence": 1.0},
                "intent_ranking": [{"name": "greet", "confidence": 1.0}],
                "entities": [
                    {"entity": "name", "start": 6, "end": 21, "value": "Rasa"}
                ],
            },
        ),
        (
            "text",
            {
                "text": "/text",
                "intent": {"name": "text", "confidence": 1.0},
                "intent_ranking": [{"name": "text", "confidence": 1.0}],
                "entities": [],
            },
        ),
    ],
)
async def test_agent_parse_message_using_nlu_interpreter(
    default_agent, text_message_data, expected
):
    result = await default_agent.parse_message_using_nlu_interpreter(text_message_data)
    assert result == expected


async def test_agent_handle_text(default_agent):
    text = INTENT_MESSAGE_PREFIX + 'greet{"name":"Rasa"}'
    result = await default_agent.handle_text(text, sender_id="test_agent_handle_text")
    assert result == [
        {"recipient_id": "test_agent_handle_text", "text": "hey there Rasa!"}
    ]


async def test_agent_handle_message(default_agent):
    text = INTENT_MESSAGE_PREFIX + 'greet{"name":"Rasa"}'
    message = UserMessage(text, sender_id="test_agent_handle_message")
    result = await default_agent.handle_message(message)
    assert result == [
        {"recipient_id": "test_agent_handle_message", "text": "hey there Rasa!"}
    ]


def test_agent_wrong_use_of_load(tmpdir, default_domain):
    training_data_file = "examples/moodbot/data/stories.md"
    agent = Agent(
        "examples/moodbot/domain.yml", policies=[AugmentedMemoizationPolicy()]
    )

    with pytest.raises(ValueError):
        # try to load a model file from a data path, which is nonsense and
        # should fail properly
        agent.load(training_data_file)


async def test_agent_with_model_server_in_thread(
    model_server, moodbot_domain, moodbot_metadata
):
    model_endpoint_config = EndpointConfig.from_dict(
        {"url": model_server.make_url("/model"), "wait_time_between_pulls": 2}
    )

    agent = Agent()
    agent = await rasa.core.agent.load_from_server(
        agent, model_server=model_endpoint_config
    )

    await asyncio.sleep(3)

    assert agent.fingerprint == "somehash"
    assert hash(agent.domain) == hash(moodbot_domain)

    agent_policies = {
        utils.module_path_from_instance(p) for p in agent.policy_ensemble.policies
    }
    moodbot_policies = set(moodbot_metadata["policy_names"])
    assert agent_policies == moodbot_policies
    assert model_server.app.number_of_model_requests == 1
    jobs.kill_scheduler()


async def test_wait_time_between_pulls_without_interval(model_server, monkeypatch):

    monkeypatch.setattr(
        "rasa.core.agent.schedule_model_pulling", lambda *args: 1 / 0
    )  # will raise an exception

    model_endpoint_config = EndpointConfig.from_dict(
        {"url": model_server.make_url("/model"), "wait_time_between_pulls": None}
    )

    agent = Agent()
    # schould not call schedule_model_pulling, if it does, this will raise
    await rasa.core.agent.load_from_server(agent, model_server=model_endpoint_config)
    jobs.kill_scheduler()


async def test_load_agent(trained_model):
    agent = await load_agent(model_path=trained_model)

    assert agent.tracker_store is not None
    assert agent.interpreter is not None
    assert agent.model_directory is not None


def test_init_agent_with_missing_policies():
    with pytest.raises(InvalidDomain) as execinfo:
        Agent(
            domain=TRIGGERS_AND_FORMS_DOMAIN,
            policies=config.load(NO_FORMS_POLICY_CONFIG),
        )
    assert "haven't added the FormPolicy" in str(execinfo.value)

    with pytest.raises(InvalidDomain) as execinfo:
        Agent(
            domain=TRIGGERS_AND_FORMS_DOMAIN,
            policies=config.load(NO_MAPPING_POLICY_CONFIG),
        )
    assert "haven't added the MappingPolicy" in str(execinfo.value)


async def test_agent_update_model_none_domain(trained_model):
    agent = await load_agent(model_path=trained_model)
    agent.update_model(
        None, None, agent.fingerprint, agent.interpreter, agent.model_directory
    )

    sender_id = "test_sender_id"
    message = UserMessage("hello", sender_id=sender_id)
    await agent.handle_message(message)
    tracker = agent.tracker_store.get_or_create_tracker(sender_id)

    # UserUttered event was added to tracker, with correct intent data
    assert tracker.events[1].intent["name"] == "greet"


async def test_load_agent_on_not_existing_path():
    agent = await load_agent(model_path="some-random-path")

    assert agent is None


@pytest.mark.parametrize(
    "model_path",
    [
        "non-existing-path",
        DEFAULT_DOMAIN_PATH_WITH_SLOTS,
        "not-existing-model.tar.gz",
        None,
    ],
)
async def test_agent_load_on_invalid_model_path(model_path):
    with pytest.raises(ValueError):
        Agent.load(model_path)<|MERGE_RESOLUTION|>--- conflicted
+++ resolved
@@ -14,17 +14,13 @@
 from rasa.core.interpreter import INTENT_MESSAGE_PREFIX
 from rasa.core.policies.memoization import AugmentedMemoizationPolicy
 from rasa.utils.endpoints import EndpointConfig
-<<<<<<< HEAD
 
 from tests.core.conftest import (
-    DEFAULT_DOMAIN_PATH,
+    DEFAULT_DOMAIN_PATH_WITH_SLOTS,
     NO_FORMS_POLICY_CONFIG,
     NO_MAPPING_POLICY_CONFIG,
     TRIGGERS_AND_FORMS_DOMAIN,
 )
-=======
-from tests.core.conftest import DEFAULT_DOMAIN_PATH_WITH_SLOTS
->>>>>>> 1bea2585
 
 
 @pytest.fixture(scope="session")
