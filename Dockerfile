# Create common base stage
FROM python:3.6-slim as base

WORKDIR /build

# Create virtualenv to isolate builds
RUN python -m venv /build

# Install common libraries
RUN apt-get update -qq \
 && apt-get install -y --no-install-recommends \
    # required by psycopg2 at build and runtime
    libpq-dev \
     # required for health check
    curl \
 && apt-get autoremove -y

# Make sure we use the virtualenv
ENV PATH="/build/bin:$PATH"

# Stage to build and install everything
FROM base as builder

WORKDIR /src

# Install all required build libraries
RUN apt-get update -qq \
 && apt-get install -y --no-install-recommends \
    build-essential \
    wget \
    openssh-client \
    graphviz-dev \
    pkg-config \
    git-core \
    openssl \
    libssl-dev \
    libffi6 \
    libffi-dev \
    libpng-dev

# Copy only what we really need
COPY README.md .
COPY setup.py .
COPY setup.cfg .
COPY MANIFEST.in .
COPY requirements.txt .
COPY LICENSE.txt .

# Install dependencies
RUN pip install -U pip && pip install --no-cache-dir -r requirements.txt

<<<<<<< HEAD
# Install Rasa and its dependencies
RUN pip install -U pip && pip install --no-cache-dir -r requirements.txt

=======
>>>>>>> 22f0a99f
# Install Rasa as package
COPY rasa ./rasa
RUN pip install .[sql]

# Runtime stage which uses the virtualenv which we built in the previous stage
FROM base AS runner

# Copy virtualenv from previous stage
COPY --from=builder /build /build

WORKDIR /app

# Create a volume for temporary data
VOLUME /tmp

# Make sure the default group has the same permissions as the owner
RUN chgrp -R 0 . && chmod -R g=u .

# Don't run as root
USER 1001

EXPOSE 5005

ENTRYPOINT ["rasa"]
CMD ["--help"]<|MERGE_RESOLUTION|>--- conflicted
+++ resolved
@@ -49,12 +49,6 @@
 # Install dependencies
 RUN pip install -U pip && pip install --no-cache-dir -r requirements.txt
 
-<<<<<<< HEAD
-# Install Rasa and its dependencies
-RUN pip install -U pip && pip install --no-cache-dir -r requirements.txt
-
-=======
->>>>>>> 22f0a99f
 # Install Rasa as package
 COPY rasa ./rasa
 RUN pip install .[sql]
