# Create common base stage
FROM python:3.6-slim as base

WORKDIR /build
<<<<<<< HEAD

# Create virtualenv to isolate builds
RUN python -m venv /build

# Install common libraries
RUN apt-get update -qq \
 && apt-get install -y --no-install-recommends \
    # required by psycopg2 at build and runtime
    libpq-dev \
     # required for health check
    curl \
 && apt-get autoremove -y

# Make sure we use the virtualenv
ENV PATH="/build/bin:$PATH"

# Stage to build and install everything
FROM base as builder

WORKDIR /src

# Install all required build libraries
RUN apt-get update -qq \
 && apt-get install -y --no-install-recommends \
    build-essential \
    wget \
    openssh-client \
    graphviz-dev \
    pkg-config \
    git-core \
    openssl \
    libssl-dev \
    libffi6 \
    libffi-dev \
    libpng-dev

# Make sure we have the latest pip version
RUN pip install -U pip

# Install spacy model
RUN pip install https://github.com/explosion/spacy-models/releases/download/de_core_news_sm-2.1.0/de_core_news_sm-2.1.0.tar.gz#egg=de_core_news_sm==2.1.0 --no-cache-dir > /dev/null \
    && python -m spacy link de_core_news_sm de

# Copy only what we really need
COPY README.md .
COPY setup.py .
COPY setup.cfg .
COPY MANIFEST.in .
COPY alt_requirements/ ./alt_requirements
COPY requirements.txt .

# Install Rasa and its dependencies
RUN pip install --no-cache-dir -r alt_requirements/requirements_pretrained_embeddings_spacy.txt

=======

# Create virtualenv to isolate builds
RUN python -m venv /build

# Install common libraries
RUN apt-get update -qq \
 && apt-get install -y --no-install-recommends \
    # required by psycopg2 at build and runtime
    libpq-dev \
     # required for health check
    curl \
 && apt-get autoremove -y

# Make sure we use the virtualenv
ENV PATH="/build/bin:$PATH"

# Stage to build and install everything
FROM base as builder

WORKDIR /src

# Install all required build libraries
RUN apt-get update -qq \
 && apt-get install -y --no-install-recommends \
    build-essential \
    wget \
    openssh-client \
    graphviz-dev \
    pkg-config \
    git-core \
    openssl \
    libssl-dev \
    libffi6 \
    libffi-dev \
    libpng-dev

# Make sure we have the latest pip version
RUN pip install -U pip

# Copy only what we really need
COPY README.md .
COPY setup.py .
COPY setup.cfg .
COPY MANIFEST.in .
COPY alt_requirements/ ./alt_requirements
COPY requirements.txt .
COPY LICENSE.txt .

# Install dependencies
RUN pip install --no-cache-dir -r alt_requirements/requirements_pretrained_embeddings_spacy.txt

# Install and link spacy model
RUN pip install https://github.com/explosion/spacy-models/releases/download/de_core_news_sm-2.1.0/de_core_news_sm-2.1.0.tar.gz#egg=de_core_news_sm==2.1.0--no-cache-dir > /dev/null \
    && python -m spacy link de_core_news_sm de

>>>>>>> 22f0a99f
# Install Rasa as package
COPY rasa ./rasa
RUN pip install .[sql,spacy]

# Runtime stage which uses the virtualenv which we built in the previous stage
FROM base AS runner

WORKDIR /app

# Copy over default pipeline config
COPY sample_configs/config_pretrained_embeddings_spacy_de.yml config.yml

# Copy virtualenv from previous stage
COPY --from=builder /build /build

# Create a volume for temporary data
VOLUME /tmp

# Make sure the default group has the same permissions as the owner
RUN chgrp -R 0 . && chmod -R g=u .

# Don't run as root
USER 1001

EXPOSE 5005

ENTRYPOINT ["rasa"]
CMD ["--help"]<|MERGE_RESOLUTION|>--- conflicted
+++ resolved
@@ -2,62 +2,6 @@
 FROM python:3.6-slim as base
 
 WORKDIR /build
-<<<<<<< HEAD
-
-# Create virtualenv to isolate builds
-RUN python -m venv /build
-
-# Install common libraries
-RUN apt-get update -qq \
- && apt-get install -y --no-install-recommends \
-    # required by psycopg2 at build and runtime
-    libpq-dev \
-     # required for health check
-    curl \
- && apt-get autoremove -y
-
-# Make sure we use the virtualenv
-ENV PATH="/build/bin:$PATH"
-
-# Stage to build and install everything
-FROM base as builder
-
-WORKDIR /src
-
-# Install all required build libraries
-RUN apt-get update -qq \
- && apt-get install -y --no-install-recommends \
-    build-essential \
-    wget \
-    openssh-client \
-    graphviz-dev \
-    pkg-config \
-    git-core \
-    openssl \
-    libssl-dev \
-    libffi6 \
-    libffi-dev \
-    libpng-dev
-
-# Make sure we have the latest pip version
-RUN pip install -U pip
-
-# Install spacy model
-RUN pip install https://github.com/explosion/spacy-models/releases/download/de_core_news_sm-2.1.0/de_core_news_sm-2.1.0.tar.gz#egg=de_core_news_sm==2.1.0 --no-cache-dir > /dev/null \
-    && python -m spacy link de_core_news_sm de
-
-# Copy only what we really need
-COPY README.md .
-COPY setup.py .
-COPY setup.cfg .
-COPY MANIFEST.in .
-COPY alt_requirements/ ./alt_requirements
-COPY requirements.txt .
-
-# Install Rasa and its dependencies
-RUN pip install --no-cache-dir -r alt_requirements/requirements_pretrained_embeddings_spacy.txt
-
-=======
 
 # Create virtualenv to isolate builds
 RUN python -m venv /build
@@ -113,7 +57,6 @@
 RUN pip install https://github.com/explosion/spacy-models/releases/download/de_core_news_sm-2.1.0/de_core_news_sm-2.1.0.tar.gz#egg=de_core_news_sm==2.1.0--no-cache-dir > /dev/null \
     && python -m spacy link de_core_news_sm de
 
->>>>>>> 22f0a99f
 # Install Rasa as package
 COPY rasa ./rasa
 RUN pip install .[sql,spacy]
