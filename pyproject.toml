[build-system]
requires = [ "poetry>=1.0.3",]
build-backend = "poetry.masonry.api"

[tool.black]
line-length = 88
target-version = [ "py36", "py37",]
exclude = "((.eggs | .git | .pytype | .pytest_cache | build | dist))"

[tool.poetry]
name = "rasa"
<<<<<<< HEAD
version = "1.10.1"
=======
version = "1.11.0a1"
>>>>>>> 4fe8f518
description = "Open source machine learning framework to automate text- and voice-based conversations: NLU, dialogue management, connect to Slack, Facebook, and more - Create chatbots and voice assistants"
authors = [ "Rasa Technologies GmbH <hi@rasa.com>",]
maintainers = [ "Tom Bocklisch <tom@rasa.com>",]
homepage = "https://rasa.com"
repository = "https://github.com/rasahq/rasa"
documentation = "https://rasa.com/docs"
classifiers = [ "Development Status :: 4 - Beta", "Intended Audience :: Developers", "License :: OSI Approved :: Apache Software License", "Programming Language :: Python", "Programming Language :: Python :: 3.6", "Programming Language :: Python :: 3.7", "Topic :: Software Development :: Libraries",]
keywords = [ "nlp", "machine-learning", "machine-learning-library", "bot", "bots", "botkit", "rasa conversational-agents", "conversational-ai", "chatbot", "chatbot-framework", "bot-framework",]
include = [ "LICENSE.txt", "README.md", "rasa/core/schemas/*", "rasa/core/training/visualization.html", "rasa/nlu/schemas/*", "rasa/cli/default_config.yml",]
readme = "README.md"
license = "Apache-2.0"
[[tool.poetry.source]]
name = "rasa-pypi"
url = "https://pypi.rasa.com/simple/"

[tool.towncrier]
package = "rasa"
package_dir = "rasa"
filename = "CHANGELOG.rst"
directory = "./changelog"
underlines = "^-_"
title_format = "[{version}] - {project_date}"
template = "./changelog/_template.jinja2"
[[tool.towncrier.type]]
directory = "removal"
name = "Deprecations and Removals"
showcontent = true

[[tool.towncrier.type]]
directory = "feature"
name = "Features"
showcontent = true

[[tool.towncrier.type]]
directory = "improvement"
name = "Improvements"
showcontent = true

[[tool.towncrier.type]]
directory = "bugfix"
name = "Bugfixes"
showcontent = true

[[tool.towncrier.type]]
directory = "doc"
name = "Improved Documentation"
showcontent = true

[[tool.towncrier.type]]
directory = "misc"
name = "Miscellaneous internal changes"
showcontent = false

[tool.poetry.dependencies]
python = "^3.6"
boto3 = "^1.12"
requests = "^2.23"
matplotlib = ">=3.1,<3.3"
attrs = "~19.3"
jsonpickle = ">=1.3,<1.5"
redis = "^3.4"
numpy = "^1.16"
scipy = "^1.4.1"
absl-py = "^0.9"
apscheduler = "~3.6"
tqdm = ">=4.31,<4.46"
networkx = "~2.4.0"
fbmessenger = "~6.0.0"
pykwalify = "~1.7.0"
coloredlogs = "^10.0"
"ruamel.yaml" = "^0.16"
scikit-learn = "^0.22"
slackclient = "^2.0.0"
python-telegram-bot = ">=11.1,<13.0"
twilio = "~6.26"
webexteamssdk = ">=1.1.1,<1.4.0"
mattermostwrapper = "~2.2"
rocketchat_API = ">=0.6.31,<1.4.0"
colorhash = "~1.0.2"
pika = "~1.1.0"
jsonschema = "~3.2"
<<<<<<< HEAD
packaging = ">=20.0,<21.0"
gevent = ">=1.4,<1.6"
pytz = "^2019.1"
=======
packaging = ">=19.0,<20.4"
gevent = ">=1.4,<20.6"
pytz = ">=2019.1,<2021.0"
>>>>>>> 4fe8f518
rasa-sdk = "^1.10.0"
colorclass = "~2.2"
terminaltables = "~3.1.0"
sanic = "^19.12.2"
sanic-cors = "^0.10.0b1"
sanic-jwt = ">=1.3.2,<1.5.0"
cloudpickle = ">=1.2,<1.5"
multidict = "^4.6"
aiohttp = "~3.6"
questionary = "~1.5.1"
prompt-toolkit = "^2.0"
python-socketio = ">=4.4,<4.6"
python-engineio = ">=3.11,<3.13"
pydot = "~1.4"
async_generator = "~1.10"
SQLAlchemy = "~1.3.3"
sklearn-crfsuite = "~0.3"
psycopg2-binary = "~2.8.2"
PyJWT = "~1.7"
python-dateutil = "~2.8"
tensorflow = "~2.1"
tensorflow_hub = ">=0.7,<0.9"
tensorflow-addons = "^0.7.1"
tensorflow-estimator = "2.1.0"
tensorflow-probability = ">=0.7,<0.10"
setuptools = ">=41.0.0"
kafka-python = "^1.4"
ujson = ">=1.35,<3.0"
oauth2client = "4.1.3"

[tool.poetry.dev-dependencies]
pytest-cov = "^2.8.1"
pytest-localserver = "^0.5.0"
pytest-sanic = "^1.6.1"
pytest-asyncio = "^0.10.0"
pytest-xdist = "^1.32.0"
pytest = "^5.3.4"
freezegun = "^0.3.14"
responses = "^0.10.9"
nbsphinx = "~0.6"
aioresponses = "^0.6.2"
moto = "==1.3.14"
fakeredis = "^1.4.0"
mongomock = "^3.18.0"
black = "^19.10b0"
flake8 = "^3.7.9"
pytype = "^2020.1.24"
google-cloud-storage = "^1.25.0"
azure-storage-blob = "<=2.1.0"
coveralls = "^2.0.0"
towncrier = "^19.2.0"
toml = "^0.10.0"
sphinx = "^3.0.0"
sphinx-autobuild = "~0.7.1"
sphinxcontrib-programoutput = "==0.11"
pygments = "^2.6.1"
sphinxcontrib-httpdomain = "==1.7.0"
sphinxcontrib-websupport = "^1.1.0"
sphinxcontrib-trio = "==1.1.1"
sphinx-tabs = "~1.1.13"
sphinx-autodoc-typehints = "==1.6.0"
rasabaster = "^0.7.23"
pep440-version-utils = "^0.3.0"

[tool.poetry.extras]
spacy = [ "spacy",]
convert = [ "tensorflow_text",]
transformers = [ "transformers",]
full = [ "spacy", "tensorflow_text", "transformers", "jieba",]
gh-release-notes = [ "pypandoc", "github3.py",]

[tool.poetry.scripts]
rasa = "rasa.__main__:main"

[tool.poetry.dependencies.spacy]
version = ">=2.1,<2.2"
optional = true

[tool.poetry.dependencies.tensorflow_text]
version = "==2.1.0rc0"
optional = true

[tool.poetry.dependencies.pypandoc]
version = "~1.4"
optional = true

[tool.poetry.dependencies."github3.py"]
version = "~1.3.0"
optional = true

[tool.poetry.dependencies.transformers]
version = "~2.4"
optional = true

[tool.poetry.dependencies.jieba]
version = "==0.39"
optional = true

[tool.poetry.dependencies.pymongo]
version = "~3.8.0"
extras = [ "tls", "srv",]

[tool.poetry.dev-dependencies.sphinxcontrib-versioning]
git = "https://github.com/RasaHQ/sphinxcontrib-versioning.git"

[tool.poetry.dev-dependencies.sphinx_rtd_theme]
git = "https://github.com/RasaHQ/sphinx_rtd_theme.git"<|MERGE_RESOLUTION|>--- conflicted
+++ resolved
@@ -9,11 +9,7 @@
 
 [tool.poetry]
 name = "rasa"
-<<<<<<< HEAD
-version = "1.10.1"
-=======
 version = "1.11.0a1"
->>>>>>> 4fe8f518
 description = "Open source machine learning framework to automate text- and voice-based conversations: NLU, dialogue management, connect to Slack, Facebook, and more - Create chatbots and voice assistants"
 authors = [ "Rasa Technologies GmbH <hi@rasa.com>",]
 maintainers = [ "Tom Bocklisch <tom@rasa.com>",]
@@ -95,15 +91,9 @@
 colorhash = "~1.0.2"
 pika = "~1.1.0"
 jsonschema = "~3.2"
-<<<<<<< HEAD
 packaging = ">=20.0,<21.0"
-gevent = ">=1.4,<1.6"
-pytz = "^2019.1"
-=======
-packaging = ">=19.0,<20.4"
 gevent = ">=1.4,<20.6"
 pytz = ">=2019.1,<2021.0"
->>>>>>> 4fe8f518
 rasa-sdk = "^1.10.0"
 colorclass = "~2.2"
 terminaltables = "~3.1.0"
