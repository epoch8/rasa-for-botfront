--- conflicted
+++ resolved
@@ -4,7 +4,6 @@
 from __future__ import unicode_literals
 
 import argparse
-import json
 import logging
 from functools import wraps
 
@@ -274,11 +273,6 @@
     @check_cors
     @inlineCallbacks
     def train(self, request):
-<<<<<<< HEAD
-        data_string = request.content.read().decode('utf-8', 'strict')
-        kwargs = {key.decode('utf-8', 'strict'): value[0].decode('utf-8', 'strict')
-                  for key, value in request.args.items()}
-=======
         project = parameter_or_default(request, "project", default=None)
 
         request_content = request.content.read().decode('utf-8', 'strict')
@@ -296,14 +290,10 @@
             data = request_content
 
         data_file = dump_to_data_file(data)
->>>>>>> 0376a120
 
         request.setHeader('Content-Type', 'application/json')
 
         try:
-            if 'ner_crf' in kwargs:
-                kwargs['ner_crf'] = json.loads(kwargs['ner_crf'])
-
             request.setResponseCode(200)
             response = yield self.data_router.start_train_process(
                     data_file, project, RasaNLUModelConfig(model_config))
