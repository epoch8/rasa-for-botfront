{
  "py/object":"rasa.shared.core.conversation.Dialogue",
  "name":"formbot",
  "events":[
    {
      "py/object":"rasa.shared.core.events.ActionExecuted",
      "action_name":"action_listen",
      "confidence":null,
      "policy":null,
      "timestamp":1551884035.892855,
      "unpredictable":false
    },
    {
      "py/object":"rasa.shared.core.events.UserUttered",
      "entities":[

      ],
      "input_channel":null,
      "intent":{
        "confidence":0.3748943507671356,
        "name":"greet"
      },
      "message_id":null,
      "parse_data":{
        "entities":[

        ],
        "intent":{
          "confidence":0.3748943507671356,
          "name":"greet"
        },
        "text":"Hi I'm desperate to talk to you"
      },
      "text":"Hi I'm desperate to talk to you",
      "timestamp":1551884050.259948
    },
    {
      "py/object":"rasa.shared.core.events.ActionExecuted",
      "action_name":"utter_greet",
      "confidence":1.0,
      "policy":"policy_2_MemoizationPolicy",
      "timestamp":1551884060.466681,
      "unpredictable":false
    },
    {
      "py/object":"rasa.shared.core.events.BotUttered",
      "data":{
        "attachment":null,
        "buttons":null,
        "elements":null
      },
      "text":"Hello! I am restaurant search assistant! How can I help?",
      "timestamp":1551884060.46669
    },
    {
      "py/object":"rasa.shared.core.events.ActionExecuted",
      "action_name":"action_listen",
      "confidence":1.0,
      "policy":"policy_2_MemoizationPolicy",
      "timestamp":1551884061.9350882,
      "unpredictable":false
    },
    {
      "py/object":"rasa.shared.core.events.UserUttered",
      "entities":[
        {
          "end":18,
          "entity":"cuisine",
          "start":16,
          "value":"an"
        },
        {
          "end":48,
          "entity":"location",
          "start":42,
          "value":"Bombay"
        }
      ],
      "input_channel":null,
      "intent":{
        "confidence":0.9414282441139221,
        "name":"request_restaurant"
      },
      "message_id":null,
      "parse_data":{
        "entities":[
        {
          "end":18,
          "entity":"cuisine",
          "start":16,
          "value":"an"
        },
        {
          "end":48,
          "entity":"location",
          "start":42,
          "value":"Bombay"
        }
      ],
        "intent":{
          "confidence":0.9414282441139221,
          "name":"request_restaurant"
        },
        "text":"I'm looking for an indian restaurant...in Bombay"
      },
      "text":"I'm looking for an indian restaurant...in Bombay",
      "timestamp":1551884090.9653602
    },
    {
      "py/object":"rasa.shared.core.events.ActionExecuted",
      "action_name":"restaurant_form",
      "confidence":1.0,
      "policy":"policy_2_MemoizationPolicy",
      "timestamp":1551884095.542748,
      "unpredictable":false
    },
    {
      "py/object":"rasa.shared.core.events.ActionExecuted",
      "action_name":"utter_slots_values",
      "confidence":1.0,
      "policy":"policy_2_MemoizationPolicy",
      "timestamp":1551884097.570883,
      "unpredictable":false
    },
    {
      "py/object":"rasa.shared.core.events.BotUttered",
      "data":{
        "attachment":null,
        "buttons":null,
        "elements":null
      },
      "text":"I am going to run a restaurant search using the following parameters:\n - cuisine: None\n - num_people: None\n - outdoor_seating: None\n - preferences: None\n - feedback: None",
      "timestamp":1551884097.57089
    },
    {
      "py/object":"rasa.shared.core.events.ActionExecuted",
      "action_name":"action_listen",
      "confidence":1.0,
      "policy":"policy_2_MemoizationPolicy",
      "timestamp":1551884098.8006358,
      "unpredictable":false
    },
    {
      "py/object":"rasa.shared.core.events.UserUttered",
      "entities":[

      ],
      "input_channel":null,
      "intent":{
        "confidence":0.2287036031484604,
        "name":"affirm"
      },
      "message_id":null,
      "parse_data":{
        "entities":[

        ],
        "intent":{
          "confidence":0.2287036031484604,
          "name":"affirm"
        },
        "text":"Let's just pretend everything went correctly"
      },
      "text":"Let's just pretend everything went correctly",
      "timestamp":1551884208.092693
    },
    {
<<<<<<< HEAD
      "py/object":"rasa.core.events.ActionExecuted",
      "action_name":"action_deactivate_loop",
=======
      "py/object":"rasa.shared.core.events.ActionExecuted",
      "action_name":"action_deactivate_form",
>>>>>>> c1bdfd09
      "confidence":null,
      "policy":null,
      "timestamp":1551884214.951055,
      "unpredictable":false
    },
    {
      "py/object":"rasa.shared.core.events.ActiveLoop",
      "name":null,
      "timestamp":1551884214.9510589
    },
    {
      "py/object":"rasa.shared.core.events.SlotSet",
      "key":"requested_slot",
      "timestamp":1551884214.951062,
      "value":null
    },
    {
      "py/object":"rasa.shared.core.events.ActionExecuted",
      "action_name":"action_listen",
      "confidence":0.7680902069097734,
      "policy":"policy_0_TEDPolicy",
      "timestamp":1551884216.705635,
      "unpredictable":false
    }
  ]
}<|MERGE_RESOLUTION|>--- conflicted
+++ resolved
@@ -165,13 +165,8 @@
       "timestamp":1551884208.092693
     },
     {
-<<<<<<< HEAD
-      "py/object":"rasa.core.events.ActionExecuted",
+      "py/object":"rasa.shared.core.events.ActionExecuted",
       "action_name":"action_deactivate_loop",
-=======
-      "py/object":"rasa.shared.core.events.ActionExecuted",
-      "action_name":"action_deactivate_form",
->>>>>>> c1bdfd09
       "confidence":null,
       "policy":null,
       "timestamp":1551884214.951055,
