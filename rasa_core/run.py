from __future__ import absolute_import
from __future__ import division
from __future__ import print_function
from __future__ import unicode_literals

import argparse
import logging
from collections import namedtuple

from flask import Flask
from flask_cors import CORS
from threading import Thread

from builtins import str
from gevent.pywsgi import WSGIServer
from typing import Text, Optional, Union, List

import rasa_core
from rasa_core import constants, agent
from rasa_core import utils, server
from rasa_core.agent import Agent
<<<<<<< HEAD
from rasa_core.channels import (
    console, RestInput, InputChannel,
    BUILTIN_CHANNELS)
from rasa_core.constants import DOCS_BASE_URL
=======
from rasa_core.channels.console import ConsoleInputChannel
from rasa_core.channels.facebook import FacebookInput
from rasa_core.channels.telegram import TelegramInput
from rasa_core.channels.rest import HttpInputChannel
from rasa_core.channels.slack import SlackInput
from rasa_core.channels.mattermost import MattermostInput
from rasa_core.channels.twilio import TwilioInput
from rasa_core.channels.botframework import BotFrameworkInput
>>>>>>> b6a62d14
from rasa_core.interpreter import (
    NaturalLanguageInterpreter)
from rasa_core.utils import read_yaml_file

logger = logging.getLogger()  # get the root logger

AvailableEndpoints = namedtuple('AvailableEndpoints', 'nlg '
                                                      'nlu '
                                                      'action '
                                                      'model')


def create_argument_parser():
    """Parse all the command line arguments for the run script."""

    parser = argparse.ArgumentParser(
            description='starts the bot')
    parser.add_argument(
            '-d', '--core',
            required=True,
            type=str,
            help="core model to run")
    parser.add_argument(
            '-u', '--nlu',
            type=str,
            help="nlu model to run")
    parser.add_argument(
            '-p', '--port',
            default=constants.DEFAULT_SERVER_PORT,
            type=int,
            help="port to run the server at")
    parser.add_argument(
            '--auth_token',
            type=str,
            help="Enable token based authentication. Requests need to provide "
                 "the token to be accepted.")
    parser.add_argument(
            '--cors',
            nargs='*',
            type=str,
            help="enable CORS for the passed origin. "
                 "Use * to whitelist all origins")
    parser.add_argument(
            '-o', '--log_file',
            type=str,
            default="rasa_core.log",
            help="store log file in specified file")
    parser.add_argument(
            '--credentials',
            default=None,
            help="authentication credentials for the connector as a yml file")
    parser.add_argument(
            '--endpoints',
            default=None,
            help="Configuration file for the connectors as a yml file")
    parser.add_argument(
            '-c', '--connector',
            default="cmdline",
            choices=["facebook", "slack", "telegram", "mattermost", "cmdline",
                     "twilio", "botframework"],
            help="service to connect to")
    parser.add_argument(
            '--enable_api',
            action="store_true",
            help="Start the web server api in addition to the input channel")

    utils.add_logging_option_arguments(parser)
    return parser


def read_endpoints(endpoint_file):
    nlg = utils.read_endpoint_config(endpoint_file,
                                     endpoint_type="nlg")
    nlu = utils.read_endpoint_config(endpoint_file,
                                     endpoint_type="nlu")
    action = utils.read_endpoint_config(endpoint_file,
                                        endpoint_type="action_endpoint")
    model = utils.read_endpoint_config(endpoint_file,
                                       endpoint_type="models")

    return AvailableEndpoints(nlg, nlu, action, model)


def _raise_missing_credentials_exception(channel):
    if channel == "facebook":
        channel_doc_link = "facebook-messenger"
    elif channel == "slack":
        channel_doc_link = "slack"
    elif channel == "telegram":
        channel_doc_link = "telegram"
    elif channel == "mattermost":
        channel_doc_link = "mattermost"
    elif channel == "twilio":
        channel_doc_link = "twilio"
    elif channel == "botframework":
        channel_doc_link = "botframework"
    else:
        channel_doc_link = ""

    raise Exception("To use the {} input channel, you need to "
                    "pass a credentials file using '--credentials'. "
                    "The argument should be a file path pointing to"
                    "a yml file containing the {} authentication"
                    "information. Details in the docs: "
                    "{}/connectors/#{}-setup".
                    format(channel, channel, DOCS_BASE_URL, channel_doc_link))


def _create_external_channels(channel, credentials_file):
    # type: (Optional[Text], Optional[Text]) -> List[InputChannel]

    # the commandline input channel is the only one that doesn't need any
    # credentials
    if channel == "cmdline":
        from rasa_core.channels import RestInput
        return [RestInput()]

    if channel is None and credentials_file is None:
        # if there is no configuration at all, we'll run without a channel
        return []
    elif credentials_file is None:
        # if there is a channel, but no configuration, this can't be right
        _raise_missing_credentials_exception(channel)

    all_credentials = read_yaml_file(credentials_file)

    if channel:
        return [_create_single_channel(channel, all_credentials.get(channel))]
    else:
        return [_create_single_channel(c, k)
                for c, k in all_credentials.items()]


def _create_single_channel(channel, credentials):
    if channel == "facebook":
        from rasa_core.channels.facebook import FacebookInput

        return FacebookInput(
                credentials.get("verify"),
                credentials.get("secret"),
                credentials.get("page-access-token"))
    elif channel == "slack":
        from rasa_core.channels.slack import SlackInput

        return SlackInput(
                credentials.get("slack_token"),
                credentials.get("slack_channel"))
    elif channel == "telegram":
        from rasa_core.channels.telegram import TelegramInput

        return TelegramInput(
                credentials.get("access_token"),
                credentials.get("verify"),
                credentials.get("webhook_url"))
    elif channel == "mattermost":
        from rasa_core.channels.mattermost import MattermostInput

        return MattermostInput(
                credentials.get("url"),
                credentials.get("team"),
                credentials.get("user"),
                credentials.get("pw"))
    elif channel == "twilio":
        from rasa_core.channels.twilio import TwilioInput

        return TwilioInput(
                credentials.get("account_sid"),
                credentials.get("auth_token"),
                credentials.get("twilio_number"))
<<<<<<< HEAD
    elif channel == "rasa":
        from rasa_core.channels.rasa_chat import RasaChatInput
=======
    elif channel == "botframework":
        input_blueprint = BotFrameworkInput(
                credentials.get("bf_id"),
                credentials.get("bf_secret"))
    else:
        Exception("This script currently only supports the facebook,"
                  " telegram, mattermost and slack connectors.")
>>>>>>> b6a62d14

        return RasaChatInput(
                credentials.get("url"),
                credentials.get("admin_token"))
    else:
        raise Exception("This script currently only supports the "
                        "{} connectors."
                        "".format(", ".join(BUILTIN_CHANNELS)))


def create_http_input_channels(channel,  # type: Union[None, Text, RestInput]
                               credentials_file  # type: Optional[Text]
                               ):
    # type: (...) -> List[InputChannel]
    """Instantiate the chosen input channel."""

<<<<<<< HEAD
    if channel is None or channel in rasa_core.channels.BUILTIN_CHANNELS:
        return _create_external_channels(channel, credentials_file)
=======
    if channel in ['facebook', 'slack', 'telegram', 'mattermost', 'twilio', 'botframework']:
        return _create_external_channel(channel, port, credentials_file)
    elif channel == "cmdline":
        return ConsoleInputChannel()
>>>>>>> b6a62d14
    else:
        try:
            c = utils.class_from_module_path(channel)
            return [c()]
        except Exception:
            raise Exception("Unknown input channel for running main.")


def start_cmdline_io(server_url, on_finish, **kwargs):
    kwargs["server_url"] = server_url
    kwargs["on_finish"] = on_finish

    p = Thread(target=console.record_messages,
               kwargs=kwargs)
    p.start()


def start_server(input_channels,
                 cors,
                 auth_token,
                 port,
                 initial_agent,
                 enable_api=True):
    """Run the agent."""

    if enable_api:
        app = server.create_app(initial_agent,
                                cors_origins=cors,
                                auth_token=auth_token)
    else:
        app = Flask(__name__)
        CORS(app, resources={r"/*": {"origins": cors or ""}})

    if input_channels:
        rasa_core.channels.channel.register(input_channels,
                                            app,
                                            initial_agent.handle_message,
                                            route="/webhooks/")

    if logger.isEnabledFor(logging.DEBUG):
        utils.list_routes(app)

    http_server = WSGIServer(('0.0.0.0', port), app)
    logger.info("Rasa Core server is up and running on "
                "{}".format(constants.DEFAULT_SERVER_URL))
    http_server.start()
    return http_server


def serve_application(initial_agent,
                      channel=None,
                      port=constants.DEFAULT_SERVER_PORT,
                      credentials_file=None,
                      cors=None,
                      auth_token=None,
                      enable_api=True
                      ):
    input_channels = create_http_input_channels(channel, credentials_file)

    http_server = start_server(input_channels, cors, auth_token,
                               port, initial_agent, enable_api)

    if channel == "cmdline":
        start_cmdline_io(constants.DEFAULT_SERVER_URL, http_server.stop)

    try:
        http_server.serve_forever()
    except Exception as exc:
        logger.exception(exc)


def load_agent(core_model, interpreter, endpoints,
               tracker_store=None,
               wait_time_between_pulls=100):
    if endpoints.model:
        return agent.load_from_server(
                interpreter=interpreter,
                generator=endpoints.nlg,
                action_endpoint=endpoints.action,
                model_server=endpoints.model,
                tracker_store=tracker_store,
                wait_time_between_pulls=wait_time_between_pulls
        )
    else:
        return Agent.load(core_model,
                          interpreter=interpreter,
                          generator=endpoints.nlg,
                          tracker_store=tracker_store,
                          action_endpoint=endpoints.action)


if __name__ == '__main__':
    # Running as standalone python application
    arg_parser = create_argument_parser()
    cmdline_args = arg_parser.parse_args()

    logging.getLogger('werkzeug').setLevel(logging.WARN)
    logging.getLogger('matplotlib').setLevel(logging.WARN)

    utils.configure_colored_logging(cmdline_args.loglevel)
    utils.configure_file_logging(cmdline_args.loglevel,
                                 cmdline_args.log_file)

    logger.info("Rasa process starting")

    _endpoints = read_endpoints(cmdline_args.endpoints)
    _interpreter = NaturalLanguageInterpreter.create(cmdline_args.nlu,
                                                     _endpoints.nlu)
    _agent = load_agent(cmdline_args.core,
                        interpreter=_interpreter,
                        endpoints=_endpoints)

    serve_application(_agent,
                      cmdline_args.connector,
                      cmdline_args.port,
                      cmdline_args.credentials,
                      cmdline_args.cors,
                      cmdline_args.auth_token,
                      cmdline_args.enable_api)<|MERGE_RESOLUTION|>--- conflicted
+++ resolved
@@ -19,21 +19,10 @@
 from rasa_core import constants, agent
 from rasa_core import utils, server
 from rasa_core.agent import Agent
-<<<<<<< HEAD
 from rasa_core.channels import (
     console, RestInput, InputChannel,
     BUILTIN_CHANNELS)
 from rasa_core.constants import DOCS_BASE_URL
-=======
-from rasa_core.channels.console import ConsoleInputChannel
-from rasa_core.channels.facebook import FacebookInput
-from rasa_core.channels.telegram import TelegramInput
-from rasa_core.channels.rest import HttpInputChannel
-from rasa_core.channels.slack import SlackInput
-from rasa_core.channels.mattermost import MattermostInput
-from rasa_core.channels.twilio import TwilioInput
-from rasa_core.channels.botframework import BotFrameworkInput
->>>>>>> b6a62d14
 from rasa_core.interpreter import (
     NaturalLanguageInterpreter)
 from rasa_core.utils import read_yaml_file
@@ -203,18 +192,13 @@
                 credentials.get("account_sid"),
                 credentials.get("auth_token"),
                 credentials.get("twilio_number"))
-<<<<<<< HEAD
+    elif channel == "botframework":
+        from rasa_core.channels.botframework import BotFrameworkInput
+        return BotFrameworkInput(
+                credentials.get("bf_id"),
+                credentials.get("bf_secret"))
     elif channel == "rasa":
         from rasa_core.channels.rasa_chat import RasaChatInput
-=======
-    elif channel == "botframework":
-        input_blueprint = BotFrameworkInput(
-                credentials.get("bf_id"),
-                credentials.get("bf_secret"))
-    else:
-        Exception("This script currently only supports the facebook,"
-                  " telegram, mattermost and slack connectors.")
->>>>>>> b6a62d14
 
         return RasaChatInput(
                 credentials.get("url"),
@@ -231,15 +215,8 @@
     # type: (...) -> List[InputChannel]
     """Instantiate the chosen input channel."""
 
-<<<<<<< HEAD
     if channel is None or channel in rasa_core.channels.BUILTIN_CHANNELS:
         return _create_external_channels(channel, credentials_file)
-=======
-    if channel in ['facebook', 'slack', 'telegram', 'mattermost', 'twilio', 'botframework']:
-        return _create_external_channel(channel, port, credentials_file)
-    elif channel == "cmdline":
-        return ConsoleInputChannel()
->>>>>>> b6a62d14
     else:
         try:
             c = utils.class_from_module_path(channel)
